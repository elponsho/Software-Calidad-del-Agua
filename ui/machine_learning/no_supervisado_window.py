--- conflicted
+++ resolved
@@ -1,3 +1,9 @@
+"""
+no_supervisado_window.py - Compatible con PyInstaller
+Ventana principal para Machine Learning No Supervisado
+Versión optimizada para empaquetado, sin dependencias problemáticas
+"""
+
 import sys
 import traceback
 import numpy as np
@@ -13,12 +19,14 @@
     QProgressBar, QTextEdit, QSplitter, QComboBox, QSpinBox,
     QCheckBox, QTableWidget, QTableWidgetItem, QDialog,
     QDialogButtonBox, QFormLayout, QFileDialog, QListWidget,
-    QListWidgetItem, QScrollArea, QSlider, QDoubleSpinBox
+    QListWidgetItem, QScrollArea, QDoubleSpinBox
 )
-from PyQt5.QtCore import Qt, QThread, pyqtSignal, QTimer, pyqtSlot
+from PyQt5.QtCore import Qt, QThread, pyqtSignal, pyqtSlot
 from PyQt5.QtGui import QFont, QColor
 
-# Importar gestor de datos compartido
+from ui.machine_learning.parallel_plotting import ParallelPlotter
+
+# Importar gestor de datos con manejo de errores robusto
 try:
     from .data_manager import get_data_manager, has_shared_data, get_shared_data
     DATA_MANAGER_AVAILABLE = True
@@ -37,110 +45,304 @@
     def get_shared_data():
         return None
 
-# Importar funciones ML No Supervisado
-ML_AVAILABLE = False
+# Importar funciones ML No Supervisado optimizadas
+ML_AVAILABLE = True
 try:
     from .ml_functions_no_supervisado import (
-        clustering_jerarquico_completo,
+        generar_datos_agua_realistas,
         kmeans_optimizado_completo,
         dbscan_optimizado,
+        analisis_exploratorio_completo,
         pca_completo_avanzado,
-        analisis_exploratorio_completo,
-        generar_datos_agua_realistas, _crear_visualizacion_pca_puntos_muestreo,
-        _crear_visualizacion_exploratorio_puntos_muestreo
-    )
-
-    # Importaciones de matplotlib
+        clustering_jerarquico_completo,
+        generar_visualizaciones_ml_no_supervisado, plot_dendrogram_manual_mejorado, aplicar_escalado, manual_pca
+)
+
+    # Importar matplotlib con configuración optimizada
     import matplotlib
     matplotlib.use('Qt5Agg')
     import matplotlib.pyplot as plt
     from matplotlib.backends.backend_qt5agg import FigureCanvasQTAgg as FigureCanvas
     from matplotlib.figure import Figure
-    import seaborn as sns
-
-    # Configurar estilo de seaborn
-    sns.set_style("whitegrid")
-
-    # Importar scipy para dendrogramas
-    def manual_linkage(X, method='ward'):
-        """Implementación manual básica de linkage"""
-        n = len(X)
-        if n < 2:
-            return np.array([])
-
-        # Calcular matriz de distancias
-        distances = np.zeros((n, n))
-        for i in range(n):
-            for j in range(i + 1, n):
-                distances[i, j] = distances[j, i] = np.linalg.norm(X[i] - X[j])
-
-        # Linkage simplificado - devolver matriz básica
-        linkage_matrix = []
-        for i in range(n - 1):
-            min_dist = np.inf
-            merge_i, merge_j = 0, 1
-            for ii in range(n):
-                for jj in range(ii + 1, n):
-                    if distances[ii, jj] < min_dist:
-                        min_dist = distances[ii, jj]
-                        merge_i, merge_j = ii, jj
-
-            linkage_matrix.append([merge_i, merge_j, min_dist, 2])
-            # Actualizar distancias (simplificado)
-            for k in range(n):
-                if k != merge_i and k != merge_j:
-                    distances[merge_i, k] = (distances[merge_i, k] + distances[merge_j, k]) / 2
-                    distances[k, merge_i] = distances[merge_i, k]
-
-            # Marcar merge_j como usado
-            distances[merge_j, :] = np.inf
-            distances[:, merge_j] = np.inf
-
-        return np.array(linkage_matrix)
 
     ML_AVAILABLE = True
     print("✅ Librerías ML No Supervisado cargadas correctamente")
 
 except ImportError as e:
     ML_AVAILABLE = False
-    print(f"❌ Error cargando ML No Supervisado: {e}")
-
-# Importar sistema de temas
+    print(f"⚠️ Librerías ML No Supervisado no disponibles: {e}")
+
+    # Crear mocks para evitar errores
+    try:
+        import matplotlib
+        matplotlib.use('Qt5Agg')
+        import matplotlib.pyplot as plt
+        from matplotlib.backends.backend_qt5agg import FigureCanvasQTAgg as FigureCanvas
+        from matplotlib.figure import Figure
+    except ImportError:
+        # Mocks básicos si matplotlib no está disponible
+        class Figure:
+            def __init__(self, *args, **kwargs):
+                pass
+
+            def clear(self):
+                pass
+
+            def add_subplot(self, *args, **kwargs):
+                return MockAxes()
+
+            def tight_layout(self):
+                pass
+
+            def savefig(self, *args, **kwargs):
+                pass
+
+            def add_gridspec(self, *args, **kwargs):
+                return MockGridSpec()
+
+            def suptitle(self, *args, **kwargs):
+                pass
+
+        class FigureCanvas:
+            def __init__(self, figure):
+                self.figure = figure
+
+            def draw(self):
+                pass
+
+            def draw_idle(self):
+                pass
+
+        class MockAxes:
+            def text(self, *args, **kwargs):
+                pass
+
+            def set_title(self, *args, **kwargs):
+                pass
+
+            def axis(self, *args, **kwargs):
+                pass
+
+            def scatter(self, *args, **kwargs):
+                return None
+
+            def plot(self, *args, **kwargs):
+                return []
+
+            def bar(self, *args, **kwargs):
+                return []
+
+            def barh(self, *args, **kwargs):
+                return []
+
+            def pie(self, *args, **kwargs):
+                pass
+
+            def imshow(self, *args, **kwargs):
+                return None
+
+            def set_xlabel(self, *args, **kwargs):
+                pass
+
+            def set_ylabel(self, *args, **kwargs):
+                pass
+
+            def legend(self, *args, **kwargs):
+                pass
+
+            def grid(self, *args, **kwargs):
+                pass
+
+            def axhline(self, *args, **kwargs):
+                pass
+
+            def set_xticks(self, *args, **kwargs):
+                pass
+
+            def set_yticks(self, *args, **kwargs):
+                pass
+
+            def set_xticklabels(self, *args, **kwargs):
+                pass
+
+            def set_yticklabels(self, *args, **kwargs):
+                pass
+
+            @property
+            def transAxes(self):
+                return None
+
+        class MockGridSpec:
+            def __init__(self, *args, **kwargs):
+                pass
+
+        plt = type('MockPlt', (), {
+            'cm': type('MockCm', (), {
+                'tab10': lambda x: ['blue'] * len(x) if hasattr(x, '__len__') else ['blue'],
+                'Spectral': lambda x: ['blue'] * len(x) if hasattr(x, '__len__') else ['blue']
+            })(),
+            'colorbar': lambda *args, **kwargs: None,
+            'close': lambda *args, **kwargs: None
+        })()
+
+    # Crear funciones mock para las funciones ML
+    def kmeans_optimizado_completo(*args, **kwargs):
+        return {'error': 'ML no disponible', 'tipo': 'kmeans_optimizado'}
+
+    def dbscan_optimizado(*args, **kwargs):
+        return {'error': 'ML no disponible', 'tipo': 'dbscan_optimizado'}
+
+    def pca_completo_avanzado(*args, **kwargs):
+        return {'error': 'ML no disponible', 'tipo': 'pca_completo_avanzado'}
+
+    def analisis_exploratorio_completo(*args, **kwargs):
+        return {'error': 'ML no disponible', 'tipo': 'analisis_exploratorio_completo'}
+
+    def clustering_jerarquico_completo(*args, **kwargs):
+        return {'error': 'ML no disponible', 'tipo': 'clustering_jerarquico_completo'}
+
+    def generar_datos_agua_realistas(*args, **kwargs):
+        return pd.DataFrame(np.random.randn(10, 5), columns=['A', 'B', 'C', 'D', 'E'])
+
+    def generar_visualizaciones_ml_no_supervisado(*args, **kwargs):
+        return Figure()
+
+# Sistema de temas simplificado
 try:
     class ThemedWidget:
         def __init__(self):
             pass
 
         def apply_theme(self):
-            pass
-
-    class ThemeManager:
-        def __init__(self):
             pass
 except ImportError:
     class ThemedWidget(QWidget):
         def __init__(self, *args, **kwargs):
             super().__init__(*args, **kwargs)
 
-    class ThemeManager:
-        @staticmethod
-        def toggle_theme():
-            pass
-
-        @staticmethod
-        def is_dark_theme():
-            return False
-
+
+class ThreadMonitorWidget(QWidget):
+    """Widget para monitorear hilos en tiempo real"""
+
+    def __init__(self, max_threads=12):
+        super().__init__()
+        self.max_threads = max_threads
+        self.thread_states = [0] * max_threads  # 0: inactivo, 1: activo
+        self.setup_ui()
+
+    def setup_ui(self):
+        layout = QVBoxLayout()
+        layout.setContentsMargins(5, 5, 5, 5)
+
+        # Título
+        title = QLabel("Monitor de Hilos de Procesamiento")
+        title.setStyleSheet("font-weight: bold; color: #2c3e50; font-size: 11px;")
+        layout.addWidget(title)
+
+        # Grid para los hilos
+        self.threads_layout = QGridLayout()
+        self.threads_layout.setSpacing(3)
+
+        self.thread_indicators = []
+        cols = 6  # 6 columnas
+
+        for i in range(self.max_threads):
+            row = i // cols
+            col = i % cols
+
+            # Contenedor para cada hilo
+            thread_frame = QFrame()
+            thread_frame.setFixedSize(70, 35)
+            thread_layout = QVBoxLayout()
+            thread_layout.setContentsMargins(2, 2, 2, 2)
+            thread_layout.setSpacing(1)
+
+            # Label del número
+            label = QLabel(f"Hilo {i + 1}")
+            label.setStyleSheet("font-size: 8px; color: #666;")
+            label.setAlignment(Qt.AlignCenter)
+
+            # Indicador visual
+            indicator = QLabel()
+            indicator.setFixedSize(60, 10)
+            indicator.setStyleSheet("""
+                background-color: #95a5a6;
+                border-radius: 3px;
+            """)
+
+            thread_layout.addWidget(label)
+            thread_layout.addWidget(indicator)
+            thread_frame.setLayout(thread_layout)
+
+            self.threads_layout.addWidget(thread_frame, row, col)
+            self.thread_indicators.append((indicator, label))
+
+        layout.addLayout(self.threads_layout)
+
+        # Estadísticas
+        self.stats_label = QLabel("Hilos activos: 0/12 | Eficiencia: 0%")
+        self.stats_label.setStyleSheet("font-size: 9px; color: #34495e;")
+        layout.addWidget(self.stats_label)
+
+        self.setLayout(layout)
+        self.setMaximumHeight(120)
+
+    def update_thread_state(self, thread_id, active):
+        """Actualizar estado de un hilo específico"""
+        if 0 <= thread_id < self.max_threads:
+            self.thread_states[thread_id] = 1 if active else 0
+            self._update_display()
+
+    def update_active_threads(self, active_list):
+        """Actualizar lista de hilos activos"""
+        self.thread_states = [0] * self.max_threads
+        for thread_id in active_list:
+            if 0 <= thread_id < self.max_threads:
+                self.thread_states[thread_id] = 1
+        self._update_display()
+
+    def _update_display(self):
+        """Actualizar visualización"""
+        active_count = sum(self.thread_states)
+        efficiency = (active_count / self.max_threads) * 100 if self.max_threads > 0 else 0
+
+        for i, (indicator, label) in enumerate(self.thread_indicators):
+            if self.thread_states[i] == 1:
+                # Hilo activo - verde pulsante
+                indicator.setStyleSheet("""
+                    background-color: #27ae60;
+                    border-radius: 3px;
+                    border: 1px solid #229954;
+                """)
+                label.setStyleSheet("font-size: 8px; color: #27ae60; font-weight: bold;")
+            else:
+                # Hilo inactivo - gris
+                indicator.setStyleSheet("""
+                    background-color: #95a5a6;
+                    border-radius: 3px;
+                """)
+                label.setStyleSheet("font-size: 8px; color: #666;")
+
+        self.stats_label.setText(
+            f"Hilos activos: {active_count}/{self.max_threads} | "
+            f"Eficiencia: {efficiency:.0f}%"
+        )
+
+    def reset(self):
+        """Resetear todos los hilos a inactivo"""
+        self.thread_states = [0] * self.max_threads
+        self._update_display()
 
 # ==================== WORKER THREAD PARA ML NO SUPERVISADO ====================
 
 class MLNoSupervisadoWorker(QThread):
-    """Worker thread para análisis ML No Supervisado"""
+    """Worker thread para análisis ML No Supervisado optimizado"""
     progress = pyqtSignal(int)
     status = pyqtSignal(str)
     finished = pyqtSignal(dict)
     error = pyqtSignal(str)
     log = pyqtSignal(str)
+    thread_activity = pyqtSignal(list)  # NUEVA SEÑAL para monitor de hilos
 
     def __init__(self, analysis_type: str, data: pd.DataFrame, **kwargs):
         super().__init__()
@@ -150,12 +352,12 @@
         self._is_cancelled = False
 
     def run(self):
-        """Ejecutar análisis"""
+        """Ejecutar análisis con manejo robusto de errores"""
         try:
             if not ML_AVAILABLE:
                 raise ImportError("Librerías de ML No Supervisado no disponibles")
 
-            self.log.emit(f"🚀 Iniciando {self.analysis_type}")
+            self.log.emit(f"Iniciando {self.analysis_type}")
             self.progress.emit(10)
 
             result = None
@@ -175,16 +377,17 @@
                 raise ValueError(f"Tipo de análisis desconocido: {self.analysis_type}")
 
             if self._is_cancelled:
-                self.log.emit("❌ Análisis cancelado")
+                self.log.emit("Análisis cancelado")
                 return
 
             self.progress.emit(100)
-            self.status.emit("✅ Análisis completado")
+            self.status.emit("Análisis completado")
             self.finished.emit(result)
 
         except Exception as e:
             self.error.emit(str(e))
-            self.log.emit(f"❌ Error: {str(e)}")
+            self.log.emit(f"Error: {str(e)}")
+            print(f"Error en worker: {e}")
             print(traceback.format_exc())
 
     def cancel(self):
@@ -192,122 +395,202 @@
         self._is_cancelled = True
 
     def _run_clustering_jerarquico(self):
-        """Ejecutar clustering jerárquico"""
-        self.status.emit("Ejecutando clustering jerárquico...")
-        self.progress.emit(30)
-
-        valid_kwargs = {
-            'variables': self.kwargs.get('variables', []),
-            'metodos': self.kwargs.get('metodos', ['ward']),
-            'metricas': self.kwargs.get('metricas', ['euclidean']),
-            'max_clusters': self.kwargs.get('max_clusters', 10),
-            'escalado': self.kwargs.get('escalado', 'standard'),
-            'verbose': self.kwargs.get('verbose', True)
-        }
-
-        resultado = clustering_jerarquico_completo(self.data, **valid_kwargs)
-
-        # Guardar datos originales para visualización
-        resultado['datos_originales'] = self.data[valid_kwargs['variables']].copy()
-
-        return resultado
+        """Ejecutar clustering jerárquico con monitor de hilos"""
+        try:
+            self.status.emit("Ejecutando clustering jerárquico optimizado...")
+            self.progress.emit(20)
+
+            from .ml_functions_no_supervisado import (
+                ParallelHierarchicalClustering,
+                aplicar_escalado,
+                analizar_clusters_manual,
+                manual_silhouette_score,
+                get_clusters_from_linkage
+            )
+
+            variables = self.kwargs.get('variables', [])
+            X = self.data[variables].dropna()
+
+            self.log.emit(f"Preparados: {X.shape[0]} muestras, {X.shape[1]} variables")
+
+            X_scaled, scaler_info = aplicar_escalado(X, self.kwargs.get('escalado', 'standard'))
+
+            # Crear instancia
+            parallel_cluster = ParallelHierarchicalClustering()
+
+            # Callbacks básicos
+            def emit_progress(value):
+                if not self._is_cancelled:
+                    try:
+                        self.progress.emit(20 + int(value * 0.6))
+                    except:
+                        pass
+
+            def emit_status(message):
+                if not self._is_cancelled:
+                    try:
+                        self.status.emit(message)
+                        self.log.emit(message)
+                    except:
+                        pass
+
+            def emit_thread_activity(active_threads):
+                if not self._is_cancelled:
+                    try:
+                        self.thread_activity.emit(active_threads)
+                    except:
+                        pass
+
+            # Conectar callbacks
+            parallel_cluster.set_callbacks(emit_progress, emit_status, emit_thread_activity)
+
+            self.log.emit(f"Usando {parallel_cluster.max_workers} hilos...")
+
+            # Ejecutar
+            linkage_matrix = parallel_cluster.hierarchical_clustering_optimized(
+                X_scaled.values,
+                method=self.kwargs.get('hierarchical_method', 'ward'),
+                metric=self.kwargs.get('hierarchical_metric', 'euclidean')
+            )
+
+            if self._is_cancelled:
+                return None
+
+            self.progress.emit(80)
+
+            # Evaluar K
+            k_range = range(2, min(self.kwargs.get('hierarchical_max_clusters', 10) + 1, len(X)))
+            resultados_por_k = {}
+
+            for i, k in enumerate(k_range):
+                if self._is_cancelled:
+                    return None
+
+                labels = get_clusters_from_linkage(linkage_matrix, k)
+
+                if len(set(labels)) > 1:
+                    silhouette = manual_silhouette_score(X_scaled.values, np.array(labels))
+                else:
+                    silhouette = 0.0
+
+                cluster_analysis = analizar_clusters_manual(X, labels, variables)
+
+                resultados_por_k[k] = {
+                    'labels': labels,
+                    'silhouette_score': silhouette,
+                    'cluster_stats': cluster_analysis
+                }
+
+                progress = 80 + int((i + 1) / len(k_range) * 15)
+                self.progress.emit(progress)
+
+            mejor_k = max(resultados_por_k.keys(),
+                          key=lambda k: resultados_por_k[k]['silhouette_score'])
+
+            self.progress.emit(95)
+            self.log.emit(f"K óptimo: {mejor_k}")
+
+            # Limpiar monitor
+            try:
+                self.thread_activity.emit([])
+            except:
+                pass
+
+            return {
+                'tipo': 'clustering_jerarquico_completo',
+                'variables_utilizadas': variables,
+                'metodo_escalado': self.kwargs.get('escalado', 'standard'),
+                'linkage_matrix': linkage_matrix.tolist(),
+                'resultados_por_k': resultados_por_k,
+                'mejor_configuracion': {
+                    'metodo': self.kwargs.get('hierarchical_method', 'ward'),
+                    'metrica': self.kwargs.get('hierarchical_metric', 'euclidean'),
+                    'n_clusters_sugeridos': mejor_k,
+                    'silhouette_score': resultados_por_k[mejor_k]['silhouette_score'],
+                    'labels': resultados_por_k[mejor_k]['labels']
+                },
+                'datos_originales': X,
+                'scaler_info': scaler_info,
+                'sample_labels': [f"S{i}" for i in range(len(X))],
+                'recomendaciones': [
+                    f"Mejor: {self.kwargs.get('hierarchical_method', 'ward')}-"
+                    f"{self.kwargs.get('hierarchical_metric', 'euclidean')} con {mejor_k} clusters",
+                    f"Silhouette: {resultados_por_k[mejor_k]['silhouette_score']:.3f}",
+                    f"Hilos: {parallel_cluster.max_workers}",
+                ]
+            }
+
+        except Exception as e:
+            self.log.emit(f"Error crítico: {str(e)}")
+            import traceback
+            traceback.print_exc()
+            raise
 
     def _run_kmeans_optimizado(self):
+        """Ejecutar K-Means optimizado"""
         self.status.emit("Ejecutando K-Means optimizado...")
         self.progress.emit(30)
 
-        valid_kwargs = {
+        kwargs = {
             'variables': self.kwargs.get('variables', []),
-            'k_range': self.kwargs.get('k_range', range(2, 9)),
-            'criterios_optimo': self.kwargs.get('criterios_optimo', ['silhouette']),
+            'k_range': self.kwargs.get('kmeans_k_range', range(2, 9)),
             'escalado': self.kwargs.get('escalado', 'standard'),
             'random_state': self.kwargs.get('random_state', 42),
             'verbose': self.kwargs.get('verbose', True)
         }
 
-        resultado = kmeans_optimizado_completo(self.data, **valid_kwargs)
-
-        # Guardar datos originales para visualización
-        resultado['datos_originales'] = self.data[valid_kwargs['variables']].copy()
-
+        resultado = kmeans_optimizado_completo(self.data, **kwargs)
         return resultado
 
     def _run_dbscan(self):
+        """Ejecutar DBSCAN"""
         self.status.emit("Ejecutando DBSCAN...")
         self.progress.emit(30)
 
-        valid_kwargs = {
+        kwargs = {
             'variables': self.kwargs.get('variables', []),
-            'optimizar_parametros': self.kwargs.get('optimizar_parametros', True),
+            'optimizar_parametros': self.kwargs.get('dbscan_optimize', True),
             'escalado': self.kwargs.get('escalado', 'standard'),
             'verbose': self.kwargs.get('verbose', True)
         }
 
-        if 'contamination' in self.kwargs:
-            valid_kwargs['contamination'] = self.kwargs['contamination']
-
-        resultado = dbscan_optimizado(self.data, **valid_kwargs)
-
-        # Guardar datos originales para visualización
-        resultado['datos_originales'] = self.data[valid_kwargs['variables']].copy()
-
+        resultado = dbscan_optimizado(self.data, **kwargs)
         return resultado
 
     def _run_pca_avanzado(self):
+        """Ejecutar PCA avanzado"""
         self.status.emit("Ejecutando PCA avanzado...")
         self.progress.emit(30)
 
-        valid_kwargs = {
+        kwargs = {
             'variables': self.kwargs.get('variables', []),
-            'metodos': self.kwargs.get('metodos', ['linear']),
-            'explicar_varianza_objetivo': self.kwargs.get('explicar_varianza_objetivo', 0.95),
+            'explicar_varianza_objetivo': self.kwargs.get('pca_variance_threshold', 0.95),
             'escalado': self.kwargs.get('escalado', 'standard'),
-            'random_state': self.kwargs.get('random_state', 42),
             'verbose': self.kwargs.get('verbose', True)
         }
 
-        if 'max_components' in self.kwargs:
-            valid_kwargs['max_components'] = self.kwargs['max_components']
-        if 'kernel_type' in self.kwargs:
-            valid_kwargs['kernel_type'] = self.kwargs['kernel_type']
-        if 'gamma' in self.kwargs:
-            valid_kwargs['gamma'] = self.kwargs['gamma']
-
-        resultado = pca_completo_avanzado(self.data, **valid_kwargs)
-
-        # Guardar datos originales para visualización
-        resultado['datos_originales'] = self.data[valid_kwargs['variables']].copy()
-
+        resultado = pca_completo_avanzado(self.data, **kwargs)
         return resultado
 
     def _run_analisis_exploratorio(self):
+        """Ejecutar análisis exploratorio"""
         self.status.emit("Ejecutando análisis exploratorio...")
         self.progress.emit(30)
 
-        valid_kwargs = {
+        kwargs = {
             'variables': self.kwargs.get('variables', []),
             'escalado': self.kwargs.get('escalado', 'standard'),
             'handle_outliers': self.kwargs.get('handle_outliers', True),
             'verbose': self.kwargs.get('verbose', True)
         }
 
-        if 'outlier_method' in self.kwargs:
-            valid_kwargs['outlier_method'] = self.kwargs['outlier_method']
-        if 'random_state' in self.kwargs:
-            valid_kwargs['random_state'] = self.kwargs['random_state']
-
-        resultado = analisis_exploratorio_completo(self.data, **valid_kwargs)
-
-        # Guardar datos originales para visualización
-        resultado['datos_originales'] = self.data[valid_kwargs['variables']].copy()
-
+        resultado = analisis_exploratorio_completo(self.data, **kwargs)
         return resultado
 
-
 # ==================== WIDGET DE SELECCIÓN DE VARIABLES ====================
 
 class VariableSelectionWidget(QWidget):
-    """Widget para selección de variables para análisis no supervisado"""
+    """Widget para selección de variables optimizado"""
     variables_changed = pyqtSignal()
 
     def __init__(self):
@@ -377,7 +660,7 @@
         # Limpiar
         self.variables_list.clear()
 
-        # Obtener columnas numéricas, excluyendo las no relevantes para análisis
+        # Obtener columnas numéricas, excluyendo las no relevantes
         exclude_cols = ['Points', 'Sampling_date', 'Classification_6V', 'Classification_7V', 'Classification_9V']
         numeric_cols = self.data.select_dtypes(include=[np.number]).columns.tolist()
         numeric_cols = [col for col in numeric_cols if col not in exclude_cols]
@@ -423,9 +706,7 @@
         # Deseleccionar primero
         self._select_none_variables()
 
-        # Seleccionar variables con:
-        # 1. Menos del 20% de valores faltantes
-        # 2. Varianza suficiente
+        # Seleccionar variables con menos del 20% de valores faltantes y varianza suficiente
         selected_count = 0
 
         for i in range(self.variables_list.count()):
@@ -435,7 +716,7 @@
             col_data = self.data[col_name]
             missing_pct = (col_data.isnull().sum() / len(col_data)) * 100
 
-            # Verificar varianza (evitar variables constantes)
+            # Verificar varianza
             variance = col_data.var()
 
             if missing_pct < 20 and not np.isnan(variance) and variance > 0:
@@ -475,11 +756,10 @@
         """Verificar si la selección es válida"""
         return len(self.get_selected_variables()) >= 2
 
-
-# ==================== WIDGET DE CONFIGURACIÓN MEJORADO ====================
+    # ==================== WIDGET DE CONFIGURACIÓN ====================
 
 class ConfigurationWidget(QWidget):
-    """Widget para configuración de análisis con scroll"""
+    """Widget para configuración de análisis optimizado"""
 
     def __init__(self):
         super().__init__()
@@ -525,44 +805,24 @@
         self.kmeans_k_max.setMinimumHeight(30)
         clustering_layout.addRow("K máximo:", self.kmeans_k_max)
 
-        # Separador
-        separator1 = QFrame()
-        separator1.setFrameShape(QFrame.HLine)
-        separator1.setFrameShadow(QFrame.Sunken)
-        clustering_layout.addRow(separator1)
-
         # DBSCAN
-        dbscan_label = QLabel("DBSCAN:")
-        dbscan_label.setStyleSheet("font-weight: bold; color: #34495e;")
-        clustering_layout.addRow(dbscan_label)
-
-        self.dbscan_optimize = QCheckBox("Optimizar parámetros automáticamente")
+        self.dbscan_optimize = QCheckBox("Optimizar parámetros DBSCAN automáticamente")
         self.dbscan_optimize.setChecked(True)
         self.dbscan_optimize.setMinimumHeight(30)
         clustering_layout.addRow("", self.dbscan_optimize)
 
-        # Separador
-        separator2 = QFrame()
-        separator2.setFrameShape(QFrame.HLine)
-        separator2.setFrameShadow(QFrame.Sunken)
-        clustering_layout.addRow(separator2)
-
-        # CLUSTERING JERÁRQUICO
-        hierarchical_label = QLabel("Clustering Jerárquico:")
-        hierarchical_label.setStyleSheet("font-weight: bold; color: #34495e;")
-        clustering_layout.addRow(hierarchical_label)
-
+        # Clustering Jerárquico
         self.hierarchical_method = QComboBox()
         self.hierarchical_method.addItems(['ward', 'complete', 'average', 'single'])
         self.hierarchical_method.setCurrentText('ward')
         self.hierarchical_method.setMinimumHeight(30)
-        clustering_layout.addRow("Método de enlace:", self.hierarchical_method)
+        clustering_layout.addRow("Método jerárquico:", self.hierarchical_method)
 
         self.hierarchical_metric = QComboBox()
-        self.hierarchical_metric.addItems(['euclidean', 'manhattan', 'cosine', 'chebyshev'])
+        self.hierarchical_metric.addItems(['euclidean', 'manhattan', 'cosine'])
         self.hierarchical_metric.setCurrentText('euclidean')
         self.hierarchical_metric.setMinimumHeight(30)
-        clustering_layout.addRow("Métrica de distancia:", self.hierarchical_metric)
+        clustering_layout.addRow("Métrica distancia:", self.hierarchical_metric)
 
         self.hierarchical_max_clusters = QSpinBox()
         self.hierarchical_max_clusters.setRange(2, 20)
@@ -586,27 +846,16 @@
         self.pca_variance_threshold.setMinimumHeight(30)
         pca_layout.addRow("Varianza objetivo:", self.pca_variance_threshold)
 
-        self.pca_kernel_methods = QCheckBox("Incluir Kernel PCA (no lineal)")
-        self.pca_kernel_methods.setChecked(False)
-        self.pca_kernel_methods.setMinimumHeight(30)
-        pca_layout.addRow("", self.pca_kernel_methods)
-
-        self.pca_max_components = QSpinBox()
-        self.pca_max_components.setRange(2, 50)
-        self.pca_max_components.setValue(10)
-        self.pca_max_components.setMinimumHeight(30)
-        pca_layout.addRow("Componentes máximos:", self.pca_max_components)
-
         pca_group.setLayout(pca_layout)
         content_layout.addWidget(pca_group)
 
-        # ===== PREPROCESAMIENTO MEJORADO =====
-        preprocessing_group = QGroupBox("⚙️ Preprocesamiento Avanzado")
+        # ===== PREPROCESAMIENTO =====
+        preprocessing_group = QGroupBox("⚙️ Preprocesamiento")
         preprocessing_layout = QFormLayout()
         preprocessing_layout.setSpacing(10)
 
         self.scaling_method = QComboBox()
-        self.scaling_method.addItems(['standard', 'robust', 'minmax', 'quantile', 'none'])
+        self.scaling_method.addItems(['standard', 'robust', 'minmax', 'none'])
         self.scaling_method.setCurrentText('standard')
         self.scaling_method.setMinimumHeight(30)
         preprocessing_layout.addRow("Método de escalado:", self.scaling_method)
@@ -615,20 +864,6 @@
         self.handle_outliers.setChecked(True)
         self.handle_outliers.setMinimumHeight(30)
         preprocessing_layout.addRow("", self.handle_outliers)
-
-        self.outlier_method = QComboBox()
-        self.outlier_method.addItems(['isolation_forest', 'zscore', 'iqr', 'local_outlier'])
-        self.outlier_method.setCurrentText('isolation_forest')
-        self.outlier_method.setMinimumHeight(30)
-        preprocessing_layout.addRow("Método detección:", self.outlier_method)
-
-        self.outlier_contamination = QDoubleSpinBox()
-        self.outlier_contamination.setRange(0.01, 0.5)
-        self.outlier_contamination.setValue(0.1)
-        self.outlier_contamination.setSingleStep(0.01)
-        self.outlier_contamination.setDecimals(2)
-        self.outlier_contamination.setMinimumHeight(30)
-        preprocessing_layout.addRow("Contaminación:", self.outlier_contamination)
 
         preprocessing_group.setLayout(preprocessing_layout)
         content_layout.addWidget(preprocessing_group)
@@ -677,31 +912,31 @@
 
             # PCA
             'pca_variance_threshold': self.pca_variance_threshold.value(),
-            'pca_include_kernel': self.pca_kernel_methods.isChecked(),
-            'pca_max_components': self.pca_max_components.value(),
 
             # Preprocesamiento
             'scaling_method': self.scaling_method.currentText(),
             'handle_outliers': self.handle_outliers.isChecked(),
-            'outlier_method': self.outlier_method.currentText(),
-            'outlier_contamination': self.outlier_contamination.value(),
 
             # General
             'random_state': self.random_state.value(),
             'verbose': self.verbose_output.isChecked()
         }
 
-
-# ==================== WIDGET DE RESULTADOS CON VISUALIZACIONES IMPLEMENTADAS ====================
-
+# ==================== WIDGET DE RESULTADOS ====================
 class ResultsVisualizationWidget(QWidget):
-    """Widget para visualización de resultados No Supervisado"""
+    """Widget para visualización de resultados con graficación paralela optimizada"""
 
     def __init__(self):
         super().__init__()
         self.current_results = None
         self.current_analysis_type = None
+
+        # Sistema de graficación paralela
+        self.plotter = ParallelPlotter(max_workers=4)
+        self.plot_results = {}
+
         self.setup_ui()
+        self._setup_plotter_callbacks()
 
     def setup_ui(self):
         layout = QVBoxLayout()
@@ -728,11 +963,48 @@
 
         layout.addWidget(self.tabs)
 
+        # Barra de progreso para graficación paralela
+        self.plot_progress_bar = QProgressBar()
+        self.plot_progress_bar.setVisible(False)
+        self.plot_progress_bar.setFormat("Generando gráficos: %p%")
+        layout.addWidget(self.plot_progress_bar)
+
+        # Monitor de hilos para graficación
+        self.plot_thread_monitor = ThreadMonitorWidget(max_threads=4)
+        self.plot_thread_monitor.setVisible(False)
+        layout.addWidget(self.plot_thread_monitor)
+
         # Toolbar
         toolbar = self._create_toolbar()
         layout.addWidget(toolbar)
 
         self.setLayout(layout)
+
+    def _setup_plotter_callbacks(self):
+        """Configurar callbacks del sistema de graficación paralela"""
+
+        def on_plot_progress(progress):
+            self.plot_progress_bar.setValue(int(progress))
+
+        def on_plot_status(msg):
+            # Opcional: mostrar en un label de estado
+            pass
+
+        def on_plot_threads(active_threads):
+            self.plot_thread_monitor.update_active_threads(active_threads)
+
+        def on_plot_complete(task_id, result, error):
+            if error:
+                print(f"Error en tarea de graficación {task_id}: {error}")
+            else:
+                self.plot_results[task_id] = result
+
+        self.plotter.set_callbacks(
+            progress_callback=on_plot_progress,
+            status_callback=on_plot_status,
+            thread_monitor_callback=on_plot_threads,
+            task_complete_callback=on_plot_complete
+        )
 
     def _create_summary_tab(self) -> QWidget:
         """Crear tab de resumen"""
@@ -747,763 +1019,71 @@
         widget.setLayout(layout)
         return widget
 
-    def _save_figure(self):
-        """Guardar figura actual en PNG."""
-        if not hasattr(self, 'figure'):
-            QMessageBox.warning(self, "Sin figura", "No hay figura para guardar.")
-            return
-
-        file_path, _ = QFileDialog.getSaveFileName(
-            self,
-            "Guardar Figura",
-            "",
-            "Imagen PNG (*.png);;Imagen JPEG (*.jpg)"
-        )
-        if file_path:
-            try:
-                self.figure.savefig(file_path, dpi=300, bbox_inches='tight')
-                QMessageBox.information(self, "Éxito", f"Figura guardada en:\n{file_path}")
-            except Exception as e:
-                QMessageBox.critical(self, "Error", f"No se pudo guardar la figura:\n{e}")
-
-    def _generate_report(self):
-        """Generar reporte de los resultados actuales."""
-        from PyQt5.QtWidgets import QFileDialog, QMessageBox
-        import pandas as pd
-
-        if not hasattr(self, 'current_results') or not self.current_results:
-            QMessageBox.warning(self, "Sin datos", "No hay resultados para generar el reporte.")
-            return
-
-        file_path, _ = QFileDialog.getSaveFileName(
-            self,
-            "Guardar Reporte",
-            "",
-            "Archivo de texto (*.txt);;Archivo CSV (*.csv)"
-        )
-        if not file_path:
-            return
-
-        try:
-            mejor_config = self.current_results.get('mejor_configuracion', {})
-            lines = []
-            lines.append("=== Reporte de Resultados No Supervisado ===\n")
-            if mejor_config:
-                lines.append("Parámetros óptimos:\n")
-                for key, val in mejor_config.items():
-                    lines.append(f"- {key}: {val}\n")
-            else:
-                lines.append("No se encontraron parámetros óptimos.\n")
-
-            with open(file_path, "w", encoding="utf-8") as f:
-                f.writelines(lines)
-
-            QMessageBox.information(self, "Éxito", f"Reporte guardado en:\n{file_path}")
-
-        except Exception as e:
-            QMessageBox.critical(self, "Error", f"No se pudo generar el reporte:\n{e}")
-
-<<<<<<< HEAD
-    def _plot_dbscan_clusters_fixed(self, ax, datos, labels):
-        """Graficar clusters DBSCAN con PCA - VERSIÓN CORREGIDA"""
-        try:
-            from sklearn.decomposition import PCA
-            from sklearn.preprocessing import StandardScaler
-
-            # Seleccionar columnas numéricas válidas
-            numeric_cols = datos.select_dtypes(include=[np.number]).columns
-            exclude_cols = ['Points', 'WQI_IDEAM_6V', 'WQI_IDEAM_7V', 'WQI_NSF_9V']
-            valid_cols = [col for col in numeric_cols if col not in exclude_cols]
-
-            if len(valid_cols) < 2:
-                ax.text(0.5, 0.5, 'Insuficientes variables numéricas',
-                        ha='center', va='center', transform=ax.transAxes)
-                return
-
-            # Preparar datos para PCA
-            datos_numeric = datos[valid_cols].dropna()
-
-            # Ajustar labels al tamaño de datos limpios
-            if len(datos_numeric) != len(labels):
-                valid_indices = datos_numeric.index
-                original_indices = datos.index
-                mask = np.isin(original_indices, valid_indices)
-                labels_clean = labels[mask]
-            else:
-                labels_clean = labels
-
-            if len(datos_numeric) != len(labels_clean):
-                ax.text(0.5, 0.5, 'Incompatibilidad en dimensiones de datos',
-                        ha='center', va='center', transform=ax.transAxes)
-                return
-
-            # Aplicar PCA para reducir a 2D
-            scaler = StandardScaler()
-            datos_scaled = scaler.fit_transform(datos_numeric)
-
-            pca = PCA(n_components=2)
-            datos_2d = pca.fit_transform(datos_scaled)
-
-            # Colores por cluster
-            unique_labels = set(labels_clean)
-            colors = plt.cm.Spectral(np.linspace(0, 1, len(unique_labels)))
-
-            for k, col in zip(unique_labels, colors):
-                if k == -1:
-                    # Outliers en negro
-                    col = 'black'
-                    marker = 'x'
-                    label = 'Outliers'
-                    s = 100
-                    alpha = 0.8
-                else:
-                    marker = 'o'
-                    label = f'Cluster {k}'
-                    s = 60
-                    alpha = 0.7
-
-                class_member_mask = (labels_clean == k)
-                xy = datos_2d[class_member_mask]
-
-                if len(xy) > 0:  # Solo graficar si hay puntos
-                    ax.scatter(xy[:, 0], xy[:, 1], c=[col], marker=marker,
-                               s=s, label=label, alpha=alpha, edgecolors='black', linewidth=0.5)
-
-            var_exp = pca.explained_variance_ratio_
-            ax.set_xlabel(f'PC1 ({var_exp[0] * 100:.1f}%)')
-            ax.set_ylabel(f'PC2 ({var_exp[1] * 100:.1f}%)')
-            ax.set_title('Clusters DBSCAN (PCA)')
-            ax.legend(bbox_to_anchor=(1.05, 1), loc='upper left')
-            ax.grid(True, alpha=0.3)
-
-        except Exception as e:
-            ax.text(0.5, 0.5, f'Error: {str(e)[:50]}',
-                    ha='center', va='center', transform=ax.transAxes)
-
-    def _plot_dbscan_info_fixed(self, ax, mejor_config):
-        """Mostrar información de parámetros DBSCAN"""
-        try:
-            info_text = f"Parámetros DBSCAN:\n\n"
-            info_text += f"Eps: {mejor_config.get('eps', 0):.3f}\n"
-            info_text += f"Min Samples: {mejor_config.get('min_samples', 0)}\n\n"
-            info_text += f"Resultados:\n"
-            info_text += f"Clusters: {mejor_config.get('n_clusters', 0)}\n"
-            info_text += f"Outliers: {mejor_config.get('n_noise', 0)}\n"
-            info_text += f"Silhouette: {mejor_config.get('silhouette_score', 0):.3f}\n"
-
-            ax.text(0.05, 0.95, info_text, fontsize=11, va='top', ha='left',
-                    family='monospace', transform=ax.transAxes,
-                    bbox=dict(boxstyle='round', facecolor='lightblue', alpha=0.7))
-            ax.set_title('Configuración DBSCAN')
-            ax.axis('off')
-
-        except Exception as e:
-            ax.text(0.5, 0.5, f'Error: {str(e)[:30]}',
-                    ha='center', va='center', transform=ax.transAxes)
-
-    def _plot_dbscan_distribution_fixed(self, ax, labels):
-        """Graficar distribución de puntos por cluster"""
-        try:
-            unique_labels = sorted([l for l in set(labels) if l != -1])
-            outliers_count = list(labels).count(-1)
-
-            # Contar puntos por cluster
-            cluster_counts = [list(labels).count(label) for label in unique_labels]
-            cluster_names = [f'Cluster {label}' for label in unique_labels]
-
-            if outliers_count > 0:
-                cluster_counts.append(outliers_count)
-                cluster_names.append('Outliers')
-
-            if cluster_counts:
-                colors = ['red' if name == 'Outliers' else 'skyblue' for name in cluster_names]
-                bars = ax.bar(cluster_names, cluster_counts, color=colors, alpha=0.7, edgecolor='black')
-
-                # Añadir valores en barras
-                for bar, count in zip(bars, cluster_counts):
-                    height = bar.get_height()
-                    ax.text(bar.get_x() + bar.get_width() / 2., height + 0.5,
-                            f'{count}', ha='center', va='bottom', fontweight='bold')
-
-                ax.set_ylabel('Número de Puntos')
-                ax.set_title('Distribución por Cluster')
-                ax.tick_params(axis='x', rotation=45)
-                ax.grid(True, alpha=0.3, axis='y')
-            else:
-                ax.text(0.5, 0.5, 'Sin datos de distribución',
-                        ha='center', va='center', transform=ax.transAxes)
-
-        except Exception as e:
-            ax.text(0.5, 0.5, f'Error: {str(e)[:30]}',
-                    ha='center', va='center', transform=ax.transAxes)
-
-    def _plot_dbscan_stats_fixed(self, ax, mejor_config):
-        """Mostrar estadísticas adicionales"""
-        try:
-            n_clusters = mejor_config.get('n_clusters', 0)
-            n_outliers = mejor_config.get('n_noise', 0)
-            total_points = mejor_config.get('total_points', n_clusters * 10 + n_outliers)
-
-            # Crear gráfico de texto informativo
-            info_text = f"Estadísticas DBSCAN\n"
-            info_text += "=" * 20 + "\n\n"
-            info_text += f"Total de puntos: {total_points}\n"
-            info_text += f"Clusters válidos: {n_clusters}\n"
-            info_text += f"Puntos outliers: {n_outliers}\n\n"
-
-            if total_points > 0:
-                cluster_ratio = (total_points - n_outliers) / total_points * 100
-                outlier_ratio = n_outliers / total_points * 100
-                info_text += f"% en clusters: {cluster_ratio:.1f}%\n"
-                info_text += f"% outliers: {outlier_ratio:.1f}%\n\n"
-
-            # Evaluación de calidad
-            silhouette = mejor_config.get('silhouette_score', 0)
-            if silhouette > 0.7:
-                calidad = "Excelente"
-            elif silhouette > 0.5:
-                calidad = "Buena"
-            else:
-                calidad = "Regular"
-
-            info_text += f"Calidad clustering: {calidad}\n"
-            info_text += f"Silhouette Score: {silhouette:.3f}"
-
-            ax.text(0.05, 0.95, info_text, fontsize=10, va='top', ha='left',
-                    family='monospace', transform=ax.transAxes,
-                    bbox=dict(boxstyle='round', facecolor='lightyellow', alpha=0.8))
-            ax.set_title('Estadísticas Detalladas')
-            ax.axis('off')
-
-        except Exception as e:
-            ax.text(0.5, 0.5, f'Error: {str(e)[:30]}',
-                    ha='center', va='center', transform=ax.transAxes)
-
-    def _create_pca_plots_internal(self):
-        """Crear plots PCA directamente en self.figure - VERSIÓN CORREGIDA"""
-        try:
-            from sklearn.decomposition import PCA
-            from sklearn.preprocessing import StandardScaler
-
-            # Obtener datos originales
-            if 'datos_originales' not in self.current_results:
-                ax = self.figure.add_subplot(111)
-                ax.text(0.5, 0.5, 'No hay datos originales para PCA',
-                        ha='center', va='center', transform=ax.transAxes)
-                return
-
-            datos = self.current_results['datos_originales']
-            resultados = self.current_results.get('resultados_por_metodo', {})
-
-            if 'linear' not in resultados:
-                ax = self.figure.add_subplot(111)
-                ax.text(0.5, 0.5, 'No hay resultados de PCA lineal',
-                        ha='center', va='center', transform=ax.transAxes)
-                return
-
-            # Obtener variables numéricas válidas
-            numeric_cols = datos.select_dtypes(include=[np.number]).columns
-            exclude_cols = ['Points', 'WQI_IDEAM_6V', 'WQI_IDEAM_7V', 'WQI_NSF_9V']
-            variables_pca = [col for col in numeric_cols if col not in exclude_cols]
-
-            if len(variables_pca) < 2:
-                ax = self.figure.add_subplot(111)
-                ax.text(0.5, 0.5, 'Se necesitan al menos 2 variables numéricas para PCA',
-                        ha='center', va='center', transform=ax.transAxes)
-                return
-
-            # Preparar datos - CORREGIDO: manejo seguro de datos
-            datos_pca = datos[variables_pca].dropna()
-
-            if len(datos_pca) < 3:
-                ax = self.figure.add_subplot(111)
-                ax.text(0.5, 0.5, 'Datos insuficientes después de limpiar valores faltantes',
-                        ha='center', va='center', transform=ax.transAxes)
-                return
-
-            # Aplicar PCA
-            scaler = StandardScaler()
-            datos_scaled = scaler.fit_transform(datos_pca)
-
-            pca = PCA(n_components=min(5, len(variables_pca), len(datos_pca) - 1))
-            datos_pca_transformed = pca.fit_transform(datos_scaled)
-
-            # Layout 2x2
-            gs = self.figure.add_gridspec(2, 2, hspace=0.3, wspace=0.3)
-
-            # 1. Biplot PC1 vs PC2
-            ax1 = self.figure.add_subplot(gs[0, 0])
-            if datos_pca_transformed.shape[1] >= 2:
-                scatter = ax1.scatter(datos_pca_transformed[:, 0], datos_pca_transformed[:, 1],
-                                      alpha=0.6, s=50, c='blue', edgecolors='black', linewidth=0.5)
-
-                # Añadir flechas de variables (loadings)
-                loadings = pca.components_[:2, :].T * np.sqrt(pca.explained_variance_[:2])
-
-                for i, (var, loading) in enumerate(zip(variables_pca, loadings)):
-                    if i < 8:  # Solo mostrar las primeras 8 variables para claridad
-                        ax1.arrow(0, 0, loading[0] * 2, loading[1] * 2,
-                                  head_width=0.1, head_length=0.1, fc='red', ec='red', alpha=0.7)
-                        ax1.text(loading[0] * 2.2, loading[1] * 2.2, var[:6],
-                                 fontsize=8, ha='center', va='center')
-
-                ax1.set_xlabel(f'PC1 ({pca.explained_variance_ratio_[0] * 100:.1f}%)')
-                ax1.set_ylabel(f'PC2 ({pca.explained_variance_ratio_[1] * 100:.1f}%)')
-                ax1.set_title('Biplot PCA')
-                ax1.grid(True, alpha=0.3)
-            else:
-                ax1.text(0.5, 0.5, 'Solo 1 componente disponible',
-                         ha='center', va='center', transform=ax1.transAxes)
-
-            # 2. Varianza explicada
-            ax2 = self.figure.add_subplot(gs[0, 1])
-            var_exp = pca.explained_variance_ratio_
-            var_cum = np.cumsum(var_exp)
-
-            x = range(1, len(var_exp) + 1)
-            bars = ax2.bar(x, var_exp * 100, alpha=0.6, color='skyblue', label='Individual')
-
-            ax2_twin = ax2.twinx()
-            ax2_twin.plot(x, var_cum * 100, 'ro-', linewidth=2, markersize=6, label='Acumulada')
-            ax2_twin.axhline(y=95, color='green', linestyle='--', alpha=0.7, label='95%')
-
-            ax2.set_xlabel('Componente Principal')
-            ax2.set_ylabel('Varianza Explicada (%)', color='blue')
-            ax2_twin.set_ylabel('Varianza Acumulada (%)', color='red')
-            ax2.set_title('Varianza Explicada')
-            ax2.legend(loc='upper left')
-            ax2_twin.legend(loc='upper right')
-            ax2.grid(True, alpha=0.3)
-
-            # 3. Contribuciones de variables al PC1
-            ax3 = self.figure.add_subplot(gs[1, 0])
-            if len(pca.components_) > 0:
-                loadings_pc1 = pca.components_[0]
-                # Tomar las variables más importantes
-                abs_loadings = np.abs(loadings_pc1)
-                top_indices = np.argsort(abs_loadings)[-8:][::-1]  # Top 8 variables
-
-                top_vars = [variables_pca[i] for i in top_indices]
-                top_loadings = [loadings_pc1[i] for i in top_indices]
-
-                colors = ['red' if x < 0 else 'blue' for x in top_loadings]
-                bars = ax3.barh(range(len(top_vars)), top_loadings, color=colors, alpha=0.7)
-
-                ax3.set_yticks(range(len(top_vars)))
-                ax3.set_yticklabels([var[:10] for var in top_vars])  # Truncar nombres largos
-                ax3.set_xlabel('Loading')
-                ax3.set_title('Contribuciones Variables PC1')
-                ax3.grid(True, alpha=0.3)
-
-                # Añadir valores
-                for i, (bar, val) in enumerate(zip(bars, top_loadings)):
-                    ax3.text(val + 0.01 if val >= 0 else val - 0.01, i,
-                             f'{val:.2f}', va='center',
-                             ha='left' if val >= 0 else 'right', fontsize=8)
-
-            # 4. Información general
-            ax4 = self.figure.add_subplot(gs[1, 1])
-            n_comp_95 = np.argmax(var_cum >= 0.95) + 1
-
-            info_text = f"Resumen PCA:\n\n"
-            info_text += f"Variables analizadas: {len(variables_pca)}\n"
-            info_text += f"Muestras: {len(datos_pca)}\n"
-            info_text += f"Componentes calculados: {len(var_exp)}\n"
-            info_text += f"Componentes para 95%: {n_comp_95}\n\n"
-            info_text += f"PC1: {var_exp[0] * 100:.1f}% varianza\n"
-            if len(var_exp) > 1:
-                info_text += f"PC2: {var_exp[1] * 100:.1f}% varianza\n"
-            info_text += f"Total PC1+PC2: {var_cum[1] * 100:.1f}%" if len(
-                var_cum) > 1 else f"Solo PC1: {var_cum[0] * 100:.1f}%"
-
-            ax4.text(0.05, 0.95, info_text, fontsize=10, va='top', ha='left',
-                     family='monospace', transform=ax4.transAxes,
-                     bbox=dict(boxstyle='round', facecolor='lightblue', alpha=0.7))
-            ax4.set_title('Información PCA')
-            ax4.axis('off')
-
-            self.figure.suptitle('Análisis de Componentes Principales (PCA)',
-                                 fontsize=16, fontweight='bold')
-
-        except Exception as e:
-            print(f"Error en PCA plots: {e}")
-            import traceback
-            traceback.print_exc()
-
-            ax = self.figure.add_subplot(111)
-            ax.text(0.5, 0.5, f'Error en PCA: {str(e)[:100]}',
-                    ha='center', va='center', transform=ax.transAxes,
-                    bbox=dict(boxstyle='round', facecolor='mistyrose'))
-            ax.set_title('Error en PCA')
-            ax.axis('off')
-
-=======
-<<<<<<< HEAD
->>>>>>> 2d8e0fe9
-    def _export_results(self):
-        """Exportar resultados actuales a CSV."""
-        if not hasattr(self, 'current_results') or 'datos_originales' not in self.current_results:
-            QMessageBox.warning(self, "Sin datos", "No hay resultados para exportar.")
-            return
-
-=======
-    def _plot_dbscan_clusters_fixed(self, ax, datos, labels):
-        """Graficar clusters DBSCAN con PCA - VERSIÓN CORREGIDA"""
-        try:
-            from sklearn.decomposition import PCA
-            from sklearn.preprocessing import StandardScaler
-
-            # Seleccionar columnas numéricas válidas
-            numeric_cols = datos.select_dtypes(include=[np.number]).columns
-            exclude_cols = ['Points', 'WQI_IDEAM_6V', 'WQI_IDEAM_7V', 'WQI_NSF_9V']
-            valid_cols = [col for col in numeric_cols if col not in exclude_cols]
-
-            if len(valid_cols) < 2:
-                ax.text(0.5, 0.5, 'Insuficientes variables numéricas',
-                        ha='center', va='center', transform=ax.transAxes)
-                return
-
-            # Preparar datos para PCA
-            datos_numeric = datos[valid_cols].dropna()
-
-            # Ajustar labels al tamaño de datos limpios
-            if len(datos_numeric) != len(labels):
-                valid_indices = datos_numeric.index
-                original_indices = datos.index
-                mask = np.isin(original_indices, valid_indices)
-                labels_clean = labels[mask]
-            else:
-                labels_clean = labels
-
-            if len(datos_numeric) != len(labels_clean):
-                ax.text(0.5, 0.5, 'Incompatibilidad en dimensiones de datos',
-                        ha='center', va='center', transform=ax.transAxes)
-                return
-
-            # Aplicar PCA para reducir a 2D
-            scaler = StandardScaler()
-            datos_scaled = scaler.fit_transform(datos_numeric)
-
-            pca = PCA(n_components=2)
-            datos_2d = pca.fit_transform(datos_scaled)
-
-            # Colores por cluster
-            unique_labels = set(labels_clean)
-            colors = plt.cm.Spectral(np.linspace(0, 1, len(unique_labels)))
-
-            for k, col in zip(unique_labels, colors):
-                if k == -1:
-                    # Outliers en negro
-                    col = 'black'
-                    marker = 'x'
-                    label = 'Outliers'
-                    s = 100
-                    alpha = 0.8
-                else:
-                    marker = 'o'
-                    label = f'Cluster {k}'
-                    s = 60
-                    alpha = 0.7
-
-                class_member_mask = (labels_clean == k)
-                xy = datos_2d[class_member_mask]
-
-                if len(xy) > 0:  # Solo graficar si hay puntos
-                    ax.scatter(xy[:, 0], xy[:, 1], c=[col], marker=marker,
-                               s=s, label=label, alpha=alpha, edgecolors='black', linewidth=0.5)
-
-            var_exp = pca.explained_variance_ratio_
-            ax.set_xlabel(f'PC1 ({var_exp[0] * 100:.1f}%)')
-            ax.set_ylabel(f'PC2 ({var_exp[1] * 100:.1f}%)')
-            ax.set_title('Clusters DBSCAN (PCA)')
-            ax.legend(bbox_to_anchor=(1.05, 1), loc='upper left')
-            ax.grid(True, alpha=0.3)
-
-        except Exception as e:
-            ax.text(0.5, 0.5, f'Error: {str(e)[:50]}',
-                    ha='center', va='center', transform=ax.transAxes)
-
-    def _plot_dbscan_info_fixed(self, ax, mejor_config):
-        """Mostrar información de parámetros DBSCAN"""
-        try:
-            info_text = f"Parámetros DBSCAN:\n\n"
-            info_text += f"Eps: {mejor_config.get('eps', 0):.3f}\n"
-            info_text += f"Min Samples: {mejor_config.get('min_samples', 0)}\n\n"
-            info_text += f"Resultados:\n"
-            info_text += f"Clusters: {mejor_config.get('n_clusters', 0)}\n"
-            info_text += f"Outliers: {mejor_config.get('n_noise', 0)}\n"
-            info_text += f"Silhouette: {mejor_config.get('silhouette_score', 0):.3f}\n"
-
-            ax.text(0.05, 0.95, info_text, fontsize=11, va='top', ha='left',
-                    family='monospace', transform=ax.transAxes,
-                    bbox=dict(boxstyle='round', facecolor='lightblue', alpha=0.7))
-            ax.set_title('Configuración DBSCAN')
-            ax.axis('off')
-
-        except Exception as e:
-            ax.text(0.5, 0.5, f'Error: {str(e)[:30]}',
-                    ha='center', va='center', transform=ax.transAxes)
-
-    def _plot_dbscan_distribution_fixed(self, ax, labels):
-        """Graficar distribución de puntos por cluster"""
-        try:
-            unique_labels = sorted([l for l in set(labels) if l != -1])
-            outliers_count = list(labels).count(-1)
-
-            # Contar puntos por cluster
-            cluster_counts = [list(labels).count(label) for label in unique_labels]
-            cluster_names = [f'Cluster {label}' for label in unique_labels]
-
-            if outliers_count > 0:
-                cluster_counts.append(outliers_count)
-                cluster_names.append('Outliers')
-
-            if cluster_counts:
-                colors = ['red' if name == 'Outliers' else 'skyblue' for name in cluster_names]
-                bars = ax.bar(cluster_names, cluster_counts, color=colors, alpha=0.7, edgecolor='black')
-
-                # Añadir valores en barras
-                for bar, count in zip(bars, cluster_counts):
-                    height = bar.get_height()
-                    ax.text(bar.get_x() + bar.get_width() / 2., height + 0.5,
-                            f'{count}', ha='center', va='bottom', fontweight='bold')
-
-                ax.set_ylabel('Número de Puntos')
-                ax.set_title('Distribución por Cluster')
-                ax.tick_params(axis='x', rotation=45)
-                ax.grid(True, alpha=0.3, axis='y')
-            else:
-                ax.text(0.5, 0.5, 'Sin datos de distribución',
-                        ha='center', va='center', transform=ax.transAxes)
-
-        except Exception as e:
-            ax.text(0.5, 0.5, f'Error: {str(e)[:30]}',
-                    ha='center', va='center', transform=ax.transAxes)
-
-    def _plot_dbscan_stats_fixed(self, ax, mejor_config):
-        """Mostrar estadísticas adicionales"""
-        try:
-            n_clusters = mejor_config.get('n_clusters', 0)
-            n_outliers = mejor_config.get('n_noise', 0)
-            total_points = mejor_config.get('total_points', n_clusters * 10 + n_outliers)
-
-            # Crear gráfico de texto informativo
-            info_text = f"Estadísticas DBSCAN\n"
-            info_text += "=" * 20 + "\n\n"
-            info_text += f"Total de puntos: {total_points}\n"
-            info_text += f"Clusters válidos: {n_clusters}\n"
-            info_text += f"Puntos outliers: {n_outliers}\n\n"
-
-            if total_points > 0:
-                cluster_ratio = (total_points - n_outliers) / total_points * 100
-                outlier_ratio = n_outliers / total_points * 100
-                info_text += f"% en clusters: {cluster_ratio:.1f}%\n"
-                info_text += f"% outliers: {outlier_ratio:.1f}%\n\n"
-
-            # Evaluación de calidad
-            silhouette = mejor_config.get('silhouette_score', 0)
-            if silhouette > 0.7:
-                calidad = "Excelente"
-            elif silhouette > 0.5:
-                calidad = "Buena"
-            else:
-                calidad = "Regular"
-
-            info_text += f"Calidad clustering: {calidad}\n"
-            info_text += f"Silhouette Score: {silhouette:.3f}"
-
-            ax.text(0.05, 0.95, info_text, fontsize=10, va='top', ha='left',
-                    family='monospace', transform=ax.transAxes,
-                    bbox=dict(boxstyle='round', facecolor='lightyellow', alpha=0.8))
-            ax.set_title('Estadísticas Detalladas')
-            ax.axis('off')
-
-        except Exception as e:
-            ax.text(0.5, 0.5, f'Error: {str(e)[:30]}',
-                    ha='center', va='center', transform=ax.transAxes)
-
-    def _create_pca_plots_internal(self):
-        """Crear plots PCA directamente en self.figure - VERSIÓN CORREGIDA"""
-        try:
-            from sklearn.decomposition import PCA
-            from sklearn.preprocessing import StandardScaler
-
-            # Obtener datos originales
-            if 'datos_originales' not in self.current_results:
-                ax = self.figure.add_subplot(111)
-                ax.text(0.5, 0.5, 'No hay datos originales para PCA',
-                        ha='center', va='center', transform=ax.transAxes)
-                return
-
-            datos = self.current_results['datos_originales']
-            resultados = self.current_results.get('resultados_por_metodo', {})
-
-            if 'linear' not in resultados:
-                ax = self.figure.add_subplot(111)
-                ax.text(0.5, 0.5, 'No hay resultados de PCA lineal',
-                        ha='center', va='center', transform=ax.transAxes)
-                return
-
-            # Obtener variables numéricas válidas
-            numeric_cols = datos.select_dtypes(include=[np.number]).columns
-            exclude_cols = ['Points', 'WQI_IDEAM_6V', 'WQI_IDEAM_7V', 'WQI_NSF_9V']
-            variables_pca = [col for col in numeric_cols if col not in exclude_cols]
-
-            if len(variables_pca) < 2:
-                ax = self.figure.add_subplot(111)
-                ax.text(0.5, 0.5, 'Se necesitan al menos 2 variables numéricas para PCA',
-                        ha='center', va='center', transform=ax.transAxes)
-                return
-
-            # Preparar datos - CORREGIDO: manejo seguro de datos
-            datos_pca = datos[variables_pca].dropna()
-
-            if len(datos_pca) < 3:
-                ax = self.figure.add_subplot(111)
-                ax.text(0.5, 0.5, 'Datos insuficientes después de limpiar valores faltantes',
-                        ha='center', va='center', transform=ax.transAxes)
-                return
-
-            # Aplicar PCA
-            scaler = StandardScaler()
-            datos_scaled = scaler.fit_transform(datos_pca)
-
-            pca = PCA(n_components=min(5, len(variables_pca), len(datos_pca) - 1))
-            datos_pca_transformed = pca.fit_transform(datos_scaled)
-
-            # Layout 2x2
-            gs = self.figure.add_gridspec(2, 2, hspace=0.3, wspace=0.3)
-
-            # 1. Biplot PC1 vs PC2
-            ax1 = self.figure.add_subplot(gs[0, 0])
-            if datos_pca_transformed.shape[1] >= 2:
-                scatter = ax1.scatter(datos_pca_transformed[:, 0], datos_pca_transformed[:, 1],
-                                      alpha=0.6, s=50, c='blue', edgecolors='black', linewidth=0.5)
-
-                # Añadir flechas de variables (loadings)
-                loadings = pca.components_[:2, :].T * np.sqrt(pca.explained_variance_[:2])
-
-                for i, (var, loading) in enumerate(zip(variables_pca, loadings)):
-                    if i < 8:  # Solo mostrar las primeras 8 variables para claridad
-                        ax1.arrow(0, 0, loading[0] * 2, loading[1] * 2,
-                                  head_width=0.1, head_length=0.1, fc='red', ec='red', alpha=0.7)
-                        ax1.text(loading[0] * 2.2, loading[1] * 2.2, var[:6],
-                                 fontsize=8, ha='center', va='center')
-
-                ax1.set_xlabel(f'PC1 ({pca.explained_variance_ratio_[0] * 100:.1f}%)')
-                ax1.set_ylabel(f'PC2 ({pca.explained_variance_ratio_[1] * 100:.1f}%)')
-                ax1.set_title('Biplot PCA')
-                ax1.grid(True, alpha=0.3)
-            else:
-                ax1.text(0.5, 0.5, 'Solo 1 componente disponible',
-                         ha='center', va='center', transform=ax1.transAxes)
-
-            # 2. Varianza explicada
-            ax2 = self.figure.add_subplot(gs[0, 1])
-            var_exp = pca.explained_variance_ratio_
-            var_cum = np.cumsum(var_exp)
-
-            x = range(1, len(var_exp) + 1)
-            bars = ax2.bar(x, var_exp * 100, alpha=0.6, color='skyblue', label='Individual')
-
-            ax2_twin = ax2.twinx()
-            ax2_twin.plot(x, var_cum * 100, 'ro-', linewidth=2, markersize=6, label='Acumulada')
-            ax2_twin.axhline(y=95, color='green', linestyle='--', alpha=0.7, label='95%')
-
-            ax2.set_xlabel('Componente Principal')
-            ax2.set_ylabel('Varianza Explicada (%)', color='blue')
-            ax2_twin.set_ylabel('Varianza Acumulada (%)', color='red')
-            ax2.set_title('Varianza Explicada')
-            ax2.legend(loc='upper left')
-            ax2_twin.legend(loc='upper right')
-            ax2.grid(True, alpha=0.3)
-
-            # 3. Contribuciones de variables al PC1
-            ax3 = self.figure.add_subplot(gs[1, 0])
-            if len(pca.components_) > 0:
-                loadings_pc1 = pca.components_[0]
-                # Tomar las variables más importantes
-                abs_loadings = np.abs(loadings_pc1)
-                top_indices = np.argsort(abs_loadings)[-8:][::-1]  # Top 8 variables
-
-                top_vars = [variables_pca[i] for i in top_indices]
-                top_loadings = [loadings_pc1[i] for i in top_indices]
-
-                colors = ['red' if x < 0 else 'blue' for x in top_loadings]
-                bars = ax3.barh(range(len(top_vars)), top_loadings, color=colors, alpha=0.7)
-
-                ax3.set_yticks(range(len(top_vars)))
-                ax3.set_yticklabels([var[:10] for var in top_vars])  # Truncar nombres largos
-                ax3.set_xlabel('Loading')
-                ax3.set_title('Contribuciones Variables PC1')
-                ax3.grid(True, alpha=0.3)
-
-                # Añadir valores
-                for i, (bar, val) in enumerate(zip(bars, top_loadings)):
-                    ax3.text(val + 0.01 if val >= 0 else val - 0.01, i,
-                             f'{val:.2f}', va='center',
-                             ha='left' if val >= 0 else 'right', fontsize=8)
-
-            # 4. Información general
-            ax4 = self.figure.add_subplot(gs[1, 1])
-            n_comp_95 = np.argmax(var_cum >= 0.95) + 1
-
-            info_text = f"Resumen PCA:\n\n"
-            info_text += f"Variables analizadas: {len(variables_pca)}\n"
-            info_text += f"Muestras: {len(datos_pca)}\n"
-            info_text += f"Componentes calculados: {len(var_exp)}\n"
-            info_text += f"Componentes para 95%: {n_comp_95}\n\n"
-            info_text += f"PC1: {var_exp[0] * 100:.1f}% varianza\n"
-            if len(var_exp) > 1:
-                info_text += f"PC2: {var_exp[1] * 100:.1f}% varianza\n"
-            info_text += f"Total PC1+PC2: {var_cum[1] * 100:.1f}%" if len(
-                var_cum) > 1 else f"Solo PC1: {var_cum[0] * 100:.1f}%"
-
-            ax4.text(0.05, 0.95, info_text, fontsize=10, va='top', ha='left',
-                     family='monospace', transform=ax4.transAxes,
-                     bbox=dict(boxstyle='round', facecolor='lightblue', alpha=0.7))
-            ax4.set_title('Información PCA')
-            ax4.axis('off')
-
-            self.figure.suptitle('Análisis de Componentes Principales (PCA)',
-                                 fontsize=16, fontweight='bold')
-
-        except Exception as e:
-            print(f"Error en PCA plots: {e}")
-            import traceback
-            traceback.print_exc()
-
-            ax = self.figure.add_subplot(111)
-            ax.text(0.5, 0.5, f'Error en PCA: {str(e)[:100]}',
-                    ha='center', va='center', transform=ax.transAxes,
-                    bbox=dict(boxstyle='round', facecolor='mistyrose'))
-            ax.set_title('Error en PCA')
-            ax.axis('off')
-
-    def _export_results(self):
-        """Exportar resultados actuales a CSV."""
-        if not hasattr(self, 'current_results') or 'datos_originales' not in self.current_results:
-            QMessageBox.warning(self, "Sin datos", "No hay resultados para exportar.")
-            return
-
->>>>>>> 73b8f33 (Vivan los papus)
-        df = self.current_results['datos_originales'].copy()
-        mejor_config = self.current_results.get('mejor_configuracion', {})
-        if 'cluster_labels' in mejor_config:
-            df['Cluster'] = mejor_config['cluster_labels'][:len(df)]
-
-        file_path, _ = QFileDialog.getSaveFileName(
-            self,
-            "Exportar Resultados",
-            "",
-            "Archivo CSV (*.csv)"
-        )
-        if file_path:
-            try:
-                df.to_csv(file_path, index=False, encoding='utf-8-sig')
-                QMessageBox.information(self, "Éxito", f"Resultados exportados a:\n{file_path}")
-            except Exception as e:
-                QMessageBox.critical(self, "Error", f"No se pudo exportar:\n{e}")
+    def _create_metrics_tab(self) -> QWidget:
+        """Crear tab de métricas"""
+        widget = QWidget()
+        layout = QVBoxLayout()
+
+        self.metrics_table = QTableWidget()
+        self.metrics_table.setAlternatingRowColors(True)
+        layout.addWidget(self.metrics_table)
+
+        widget.setLayout(layout)
+        return widget
+
+    def _create_viz_tab(self) -> QWidget:
+        """Crear tab de visualizaciones"""
+        widget = QWidget()
+        layout = QVBoxLayout()
+
+        # Canvas para matplotlib
+        self.figure = Figure(figsize=(12, 8))
+        self.canvas = FigureCanvas(self.figure)
+
+        scroll = QScrollArea()
+        scroll.setWidget(self.canvas)
+        scroll.setWidgetResizable(True)
+        layout.addWidget(scroll)
+
+        # Selector de gráficos generados
+        plot_selector_layout = QHBoxLayout()
+
+        plot_selector_label = QLabel("Gráfico:")
+        plot_selector_layout.addWidget(plot_selector_label)
+
+        self.plot_selector = QComboBox()
+        self.plot_selector.currentIndexChanged.connect(self._on_plot_selected)
+        plot_selector_layout.addWidget(self.plot_selector)
+
+        plot_selector_layout.addStretch()
+        layout.addLayout(plot_selector_layout)
+
+        # Controles
+        controls_layout = QHBoxLayout()
+
+        self.regenerate_parallel_btn = QPushButton("🚀 Regenerar en Paralelo")
+        self.regenerate_parallel_btn.clicked.connect(self._regenerate_plots_parallel)
+        self.regenerate_parallel_btn.setEnabled(False)
+        controls_layout.addWidget(self.regenerate_parallel_btn)
+
+        self.save_fig_btn = QPushButton("💾 Guardar Gráfico")
+        self.save_fig_btn.clicked.connect(self._save_figure)
+        controls_layout.addWidget(self.save_fig_btn)
+
+        self.save_all_btn = QPushButton("💾 Guardar Todos")
+        self.save_all_btn.clicked.connect(self._save_all_figures)
+        self.save_all_btn.setEnabled(False)
+        controls_layout.addWidget(self.save_all_btn)
+
+        self.clear_fig_btn = QPushButton("🗑️ Limpiar")
+        self.clear_fig_btn.clicked.connect(self._clear_figure)
+        controls_layout.addWidget(self.clear_fig_btn)
+
+        controls_layout.addStretch()
+        layout.addLayout(controls_layout)
+
+        widget.setLayout(layout)
+        return widget
 
     def _create_details_tab(self) -> QWidget:
         """Crear tab de detalles"""
@@ -1560,7 +1140,8 @@
         self._update_details(results)
 
         if ML_AVAILABLE:
-            self._update_visualization()
+            # Generar visualizaciones en paralelo
+            self._update_visualization_parallel()
 
         self.status_label.setText(f"✅ {analysis_type} completado")
         self.status_label.setStyleSheet("color: green;")
@@ -1568,13 +1149,810 @@
         # Habilitar botones
         self.export_results_btn.setEnabled(True)
         self.generate_report_btn.setEnabled(True)
+        self.regenerate_parallel_btn.setEnabled(True)
+
+    def _update_visualization_parallel(self):
+        """Actualizar visualización usando procesamiento paralelo"""
+        if not self.current_results or not ML_AVAILABLE:
+            return
+
+        # Mostrar controles de progreso
+        self.plot_progress_bar.setVisible(True)
+        self.plot_thread_monitor.setVisible(True)
+        self.plot_thread_monitor.reset()
+
+        # Limpiar tareas previas
+        self.plotter.clear_tasks()
+        self.plot_results.clear()
+        self.plot_selector.clear()
+
+        tipo = self.current_results.get('tipo', '')
+
+        try:
+            # Agregar tareas según el tipo de análisis
+            if tipo == 'kmeans_optimizado':
+                self._add_kmeans_plots()
+            elif tipo == 'dbscan_optimizado':
+                self._add_dbscan_plots()
+            elif tipo == 'pca_completo_avanzado':
+                self._add_pca_plots()
+            elif tipo == 'clustering_jerarquico_completo':
+                self._add_hierarchical_plots()
+            elif tipo == 'analisis_exploratorio_completo':
+                self._add_exploratory_plots()
+            else:
+                # Fallback a visualización tradicional
+                self._update_visualization_traditional()
+                return
+
+            # Ejecutar tareas en paralelo
+            results = self.plotter.execute_all()
+
+            # Actualizar selector de gráficos
+            for task_id in sorted(results.keys()):
+                task = self.plotter.tasks[task_id]
+                self.plot_selector.addItem(task.description, task_id)
+
+            # Mostrar primer gráfico
+            if results:
+                first_fig = list(results.values())[0]
+                self.canvas.figure = first_fig
+                self.canvas.draw()
+
+            self.save_all_btn.setEnabled(len(results) > 0)
+
+        except Exception as e:
+            print(f"Error en visualización paralela: {e}")
+            import traceback
+            traceback.print_exc()
+            self._update_visualization_traditional()
+
+        finally:
+            # Ocultar controles de progreso
+            self.plot_progress_bar.setVisible(False)
+            self.plot_thread_monitor.setVisible(False)
+
+    def _add_kmeans_plots(self):
+        """Agregar tareas de graficación para K-Means"""
+        # Gráfico 1: Evaluación de K
+        self.plotter.add_task(
+            self._plot_kmeans_evaluation,
+            self.current_results,
+            {'figsize': (8, 6)},
+            "K-Means: Evaluación K"
+        )
+
+        # Gráfico 2: Distribución clusters
+        self.plotter.add_task(
+            self._plot_cluster_distribution,
+            self.current_results,
+            {'figsize': (8, 6)},
+            "K-Means: Distribución"
+        )
+
+        # Gráfico 3: Clusters en PCA
+        self.plotter.add_task(
+            self._plot_clusters_pca,
+            self.current_results,
+            {'figsize': (10, 8)},
+            "K-Means: Vista PCA"
+        )
+
+    def _add_dbscan_plots(self):
+        """Agregar tareas de graficación para DBSCAN"""
+        self.plotter.add_task(
+            self._plot_dbscan_info,
+            self.current_results,
+            {'figsize': (8, 6)},
+            "DBSCAN: Información"
+        )
+
+        self.plotter.add_task(
+            self._plot_cluster_distribution,
+            self.current_results,
+            {'figsize': (8, 6)},
+            "DBSCAN: Distribución"
+        )
+
+        self.plotter.add_task(
+            self._plot_clusters_pca,
+            self.current_results,
+            {'figsize': (10, 8)},
+            "DBSCAN: Vista PCA"
+        )
+
+    def _add_pca_plots(self):
+        """Agregar tareas de graficación para PCA"""
+        self.plotter.add_task(
+            self._plot_pca_variance,
+            self.current_results,
+            {'figsize': (8, 6)},
+            "PCA: Varianza Explicada"
+        )
+
+        self.plotter.add_task(
+            self._plot_pca_cumulative,
+            self.current_results,
+            {'figsize': (8, 6)},
+            "PCA: Varianza Acumulada"
+        )
+
+        self.plotter.add_task(
+            self._plot_pca_loadings,
+            self.current_results,
+            {'figsize': (10, 6)},
+            "PCA: Loadings"
+        )
+
+        self.plotter.add_task(
+            self._plot_pca_scree,
+            self.current_results,
+            {'figsize': (8, 6)},
+            "PCA: Scree Plot"
+        )
+
+    def _add_hierarchical_plots(self):
+        """Agregar tareas de graficación para clustering jerárquico"""
+        self.plotter.add_task(
+            self._plot_hierarchical_evaluation,
+            self.current_results,
+            {'figsize': (8, 6)},
+            "Jerárquico: Evaluación K"
+        )
+
+        self.plotter.add_task(
+            self._plot_dendrogram,
+            self.current_results,
+            {'figsize': (12, 6)},
+            "Jerárquico: Dendrograma"
+        )
+
+        self.plotter.add_task(
+            self._plot_clusters_pca,
+            self.current_results,
+            {'figsize': (10, 8)},
+            "Jerárquico: Vista PCA"
+        )
+
+    def _add_exploratory_plots(self):
+        """Agregar tareas de graficación para análisis exploratorio"""
+        self.plotter.add_task(
+            self._plot_correlation_matrix,
+            self.current_results,
+            {'figsize': (10, 8)},
+            "Exploratorio: Correlaciones"
+        )
+
+        self.plotter.add_task(
+            self._plot_outliers_distribution,
+            self.current_results,
+            {'figsize': (8, 6)},
+            "Exploratorio: Outliers"
+        )
+
+        self.plotter.add_task(
+            self._plot_data_quality,
+            self.current_results,
+            {'figsize': (8, 8)},
+            "Exploratorio: Calidad Datos"
+        )
+
+    # ==================== FUNCIONES DE GRAFICACIÓN ====================
+
+    def _plot_kmeans_evaluation(self, fig, data, config, progress_callback):
+        """Gráfico de evaluación de K para K-Means"""
+        if progress_callback:
+            progress_callback(10)
+
+        ax = fig.add_subplot(111)
+
+        k_vals = list(data['resultados_por_k'].keys())
+        silhouette_vals = [data['resultados_por_k'][k]['silhouette_score'] for k in k_vals]
+
+        if progress_callback:
+            progress_callback(50)
+
+        ax.plot(k_vals, silhouette_vals, 'bo-', linewidth=2, markersize=8)
+        ax.set_xlabel('Número de Clusters (K)')
+        ax.set_ylabel('Silhouette Score')
+        ax.set_title('Evaluación de K óptimo')
+        ax.grid(True, alpha=0.3)
+
+        # Marcar K óptimo
+        k_opt = data.get('recomendacion_k')
+        if k_opt in data['resultados_por_k']:
+            best_score = data['resultados_por_k'][k_opt]['silhouette_score']
+            ax.plot(k_opt, best_score, 'ro', markersize=12, label=f'K óptimo = {k_opt}')
+            ax.legend()
+
+        fig.tight_layout()
+
+        if progress_callback:
+            progress_callback(100)
+
+        return fig
+
+    def _plot_cluster_distribution(self, fig, data, config, progress_callback):
+        """Gráfico de distribución por cluster"""
+        if progress_callback:
+            progress_callback(10)
+
+        ax = fig.add_subplot(111)
+
+        tipo = data.get('tipo', '')
+
+        if tipo == 'kmeans_optimizado':
+            k_opt = data.get('recomendacion_k')
+            if k_opt and k_opt in data['resultados_por_k']:
+                labels = data['resultados_por_k'][k_opt]['labels']
+        elif tipo == 'dbscan_optimizado':
+            labels = data['mejor_configuracion']['labels']
+        else:
+            labels = []
+
+        if progress_callback:
+            progress_callback(50)
+
+        if labels:
+            unique_labels = np.unique(labels)
+            tamaños = [labels.count(label) for label in unique_labels]
+
+            bars = ax.bar(range(len(unique_labels)), tamaños, alpha=0.7)
+            ax.set_xlabel('Cluster')
+            ax.set_ylabel('Número de Puntos')
+            ax.set_title('Distribución por Cluster')
+            ax.set_xticks(range(len(unique_labels)))
+            ax.set_xticklabels([f'C{label}' if label != -1 else 'Outliers'
+                                for label in unique_labels])
+
+            # Añadir valores
+            for bar, tamaño in zip(bars, tamaños):
+                height = bar.get_height()
+                ax.text(bar.get_x() + bar.get_width() / 2., height + 0.5,
+                        f'{tamaño}', ha='center', va='bottom')
+
+        fig.tight_layout()
+
+        if progress_callback:
+            progress_callback(100)
+
+        return fig
+
+    def _plot_clusters_pca(self, fig, data, config, progress_callback):
+        """Gráfico de clusters en espacio PCA"""
+        if progress_callback:
+            progress_callback(10)
+
+        ax = fig.add_subplot(111)
+
+        try:
+            datos = data['datos_originales']
+
+            # Obtener labels
+            tipo = data.get('tipo', '')
+            if tipo == 'kmeans_optimizado':
+                k_opt = data.get('recomendacion_k')
+                labels = data['resultados_por_k'][k_opt]['labels'] if k_opt else []
+            elif tipo == 'dbscan_optimizado':
+                labels = data['mejor_configuracion']['labels']
+            elif tipo == 'clustering_jerarquico_completo':
+                labels = data['mejor_configuracion']['labels']
+            else:
+                labels = [0] * len(datos)
+
+            if progress_callback:
+                progress_callback(40)
+
+            # PCA para 2D
+            X_scaled, _ = aplicar_escalado(datos, 'standard')
+            pca_result = manual_pca(X_scaled.values, n_components=2)
+            datos_2d = pca_result['X_transformed']
+
+            if progress_callback:
+                progress_callback(70)
+
+            # Graficar
+            unique_labels = set(labels)
+            colors = plt.cm.tab10(np.linspace(0, 1, len(unique_labels)))
+
+            for label, color in zip(unique_labels, colors):
+                mask = np.array(labels) == label
+
+                if label == -1:
+                    ax.scatter(datos_2d[mask, 0], datos_2d[mask, 1],
+                               c='black', marker='x', s=100, alpha=0.8, label='Outliers')
+                else:
+                    ax.scatter(datos_2d[mask, 0], datos_2d[mask, 1],
+                               c=[color], label=f'Cluster {label}',
+                               s=60, alpha=0.7, edgecolors='black', linewidth=0.5)
+
+            var_exp = pca_result['explained_variance_ratio']
+            ax.set_xlabel(f'PC1 ({var_exp[0] * 100:.1f}%)')
+            ax.set_ylabel(f'PC2 ({var_exp[1] * 100:.1f}%)')
+            ax.set_title('Clusters en Espacio PCA')
+            ax.legend(bbox_to_anchor=(1.05, 1), loc='upper left')
+            ax.grid(True, alpha=0.3)
+
+        except Exception as e:
+            ax.text(0.5, 0.5, f'Error: {str(e)[:50]}',
+                    ha='center', va='center', transform=ax.transAxes)
+
+        fig.tight_layout()
+
+        if progress_callback:
+            progress_callback(100)
+
+        return fig
+
+    def _plot_dbscan_info(self, fig, data, config, progress_callback):
+        """Información de DBSCAN"""
+        if progress_callback:
+            progress_callback(50)
+
+        ax = fig.add_subplot(111)
+
+        mejor_config = data['mejor_configuracion']
+
+        info_text = f"Parámetros DBSCAN:\n\n"
+        info_text += f"Eps: {mejor_config['eps']:.3f}\n"
+        info_text += f"Min Samples: {mejor_config['min_samples']}\n\n"
+        info_text += f"Resultados:\n"
+        info_text += f"Clusters: {mejor_config['n_clusters']}\n"
+        info_text += f"Outliers: {mejor_config['n_noise']}\n"
+        info_text += f"Silhouette: {mejor_config['silhouette_score']:.3f}"
+
+        ax.text(0.05, 0.95, info_text, fontsize=10, va='top', ha='left',
+                transform=ax.transAxes, family='monospace')
+        ax.set_title('Configuración DBSCAN')
+        ax.axis('off')
+
+        fig.tight_layout()
+
+        if progress_callback:
+            progress_callback(100)
+
+        return fig
+
+    def _plot_pca_variance(self, fig, data, config, progress_callback):
+        """Varianza explicada por componente"""
+        if progress_callback:
+            progress_callback(20)
+
+        ax = fig.add_subplot(111)
+
+        linear_result = data['resultados_por_metodo']['linear']
+        analisis = linear_result['analisis']
+        var_exp = analisis['varianza_explicada']
+
+        if progress_callback:
+            progress_callback(60)
+
+        x = range(1, len(var_exp) + 1)
+        bars = ax.bar(x, [v * 100 for v in var_exp], alpha=0.7, color='steelblue')
+
+        ax.set_xlabel('Componente Principal')
+        ax.set_ylabel('Varianza Explicada (%)')
+        ax.set_title('Varianza por Componente')
+        ax.grid(True, alpha=0.3)
+
+        for i, (bar, val) in enumerate(zip(bars, var_exp)):
+            height = bar.get_height()
+            ax.text(bar.get_x() + bar.get_width() / 2., height + 0.5,
+                    f'{val * 100:.1f}%', ha='center', va='bottom', fontsize=9)
+
+        fig.tight_layout()
+
+        if progress_callback:
+            progress_callback(100)
+
+        return fig
+
+    def _plot_pca_cumulative(self, fig, data, config, progress_callback):
+        """Varianza acumulada"""
+        if progress_callback:
+            progress_callback(20)
+
+        ax = fig.add_subplot(111)
+
+        linear_result = data['resultados_por_metodo']['linear']
+        analisis = linear_result['analisis']
+        var_acum = analisis['varianza_acumulada']
+
+        if progress_callback:
+            progress_callback(60)
+
+        x = range(1, len(var_acum) + 1)
+        ax.plot(x, [v * 100 for v in var_acum], 'o-', linewidth=2, markersize=8, color='darkred')
+        ax.axhline(y=95, color='red', linestyle='--', alpha=0.7, label='95%')
+        ax.axhline(y=85, color='orange', linestyle='--', alpha=0.7, label='85%')
+
+        ax.set_xlabel('Componente Principal')
+        ax.set_ylabel('Varianza Acumulada (%)')
+        ax.set_title('Varianza Acumulada')
+        ax.legend()
+        ax.grid(True, alpha=0.3)
+        ax.set_ylim(0, 105)
+
+        fig.tight_layout()
+
+        if progress_callback:
+            progress_callback(100)
+
+        return fig
+
+    def _plot_pca_loadings(self, fig, data, config, progress_callback):
+        """Loadings de variables"""
+        if progress_callback:
+            progress_callback(20)
+
+        ax = fig.add_subplot(111)
+
+        linear_result = data['resultados_por_metodo']['linear']
+        analisis = linear_result['analisis']
+        componentes_info = analisis['componentes_info']
+
+        if progress_callback:
+            progress_callback(40)
+
+        if len(componentes_info) >= 2:
+            pc1_info = componentes_info[0]
+            pc2_info = componentes_info[1]
+            var_exp = analisis['varianza_explicada']
+
+            top_vars_pc1 = pc1_info['top_variables'][:5]
+            top_vars_pc2 = pc2_info['top_variables'][:5]
+
+            all_vars = {}
+            for var in top_vars_pc1:
+                all_vars[var['variable']] = [var['loading'], 0]
+            for var in top_vars_pc2:
+                if var['variable'] in all_vars:
+                    all_vars[var['variable']][1] = var['loading']
+                else:
+                    all_vars[var['variable']] = [0, var['loading']]
+
+            if progress_callback:
+                progress_callback(70)
+
+            if all_vars:
+                variables = list(all_vars.keys())
+                pc1_loadings = [all_vars[var][0] for var in variables]
+                pc2_loadings = [all_vars[var][1] for var in variables]
+
+                x_pos = range(len(variables))
+                width = 0.35
+
+                ax.bar([x - width / 2 for x in x_pos], pc1_loadings, width,
+                       label=f'PC1 ({var_exp[0] * 100:.1f}%)', alpha=0.8, color='steelblue')
+                ax.bar([x + width / 2 for x in x_pos], pc2_loadings, width,
+                       label=f'PC2 ({var_exp[1] * 100:.1f}%)', alpha=0.8, color='coral')
+
+                ax.set_xlabel('Variables')
+                ax.set_ylabel('Loading')
+                ax.set_title('Loadings de Variables en PC1 y PC2')
+                ax.set_xticks(x_pos)
+                ax.set_xticklabels(variables, rotation=45, ha='right')
+                ax.legend()
+                ax.grid(True, alpha=0.3)
+                ax.axhline(y=0, color='black', linewidth=0.8)
+
+        fig.tight_layout()
+
+        if progress_callback:
+            progress_callback(100)
+
+        return fig
+
+    def _plot_pca_scree(self, fig, data, config, progress_callback):
+        """Scree plot"""
+        if progress_callback:
+            progress_callback(20)
+
+        ax = fig.add_subplot(111)
+
+        linear_result = data['resultados_por_metodo']['linear']
+        analisis = linear_result['analisis']
+        eigenvalues = analisis['eigenvalues']
+
+        if progress_callback:
+            progress_callback(60)
+
+        x = range(1, len(eigenvalues) + 1)
+        ax.plot(x, eigenvalues, 'o-', linewidth=2, markersize=8, color='purple')
+
+        ax.set_xlabel('Componente Principal')
+        ax.set_ylabel('Eigenvalue')
+        ax.set_title('Scree Plot - Eigenvalues')
+        ax.grid(True, alpha=0.3)
+
+        if max(eigenvalues) > 1:
+            ax.axhline(y=1, color='red', linestyle='--', alpha=0.7, label='Kaiser criterion (λ=1)')
+            ax.legend()
+
+        fig.tight_layout()
+
+        if progress_callback:
+            progress_callback(100)
+
+        return fig
+
+    def _plot_hierarchical_evaluation(self, fig, data, config, progress_callback):
+        """Evaluación de K para jerárquico"""
+        if progress_callback:
+            progress_callback(20)
+
+        ax = fig.add_subplot(111)
+
+        resultados_por_k = data.get('resultados_por_k', {})
+
+        if resultados_por_k:
+            k_vals = list(resultados_por_k.keys())
+            silhouette_vals = [resultados_por_k[k]['silhouette_score'] for k in k_vals]
+
+            if progress_callback:
+                progress_callback(60)
+
+            ax.plot(k_vals, silhouette_vals, 'o-', linewidth=2, markersize=8, color='darkgreen')
+            ax.set_xlabel('Número de Clusters (K)')
+            ax.set_ylabel('Silhouette Score')
+            ax.set_title('Evaluación de K óptimo')
+            ax.grid(True, alpha=0.3)
+
+            k_opt = data['mejor_configuracion'].get('n_clusters_sugeridos')
+            if k_opt and k_opt in resultados_por_k:
+                best_score = resultados_por_k[k_opt]['silhouette_score']
+                ax.plot(k_opt, best_score, 'ro', markersize=12, label=f'K óptimo = {k_opt}')
+                ax.legend()
+
+        fig.tight_layout()
+
+        if progress_callback:
+            progress_callback(100)
+
+        return fig
+
+    def _plot_dendrogram(self, fig, data, config, progress_callback):
+        """Dendrograma"""
+        if progress_callback:
+            progress_callback(10)
+
+        ax = fig.add_subplot(111)
+
+        linkage_matrix = data.get('linkage_matrix')
+        sample_labels = data.get('sample_labels', [])
+
+        if progress_callback:
+            progress_callback(50)
+
+        if linkage_matrix and len(linkage_matrix) > 0:
+            try:
+                linkage_np = np.array(linkage_matrix)
+
+                if progress_callback:
+                    progress_callback(70)
+
+                # Usar función de dendrograma mejorado
+                plot_dendrogram_manual_mejorado(linkage_np, labels=sample_labels,
+                                               ax=ax, max_display=30)
+
+            except Exception as e:
+                ax.text(0.5, 0.5, f'Error: {str(e)[:100]}',
+                       ha='center', va='center', transform=ax.transAxes,
+                       bbox=dict(boxstyle='round', facecolor='mistyrose'))
+                ax.set_title('Error en Dendrograma')
+                ax.axis('off')
+        else:
+            ax.text(0.5, 0.5, 'No hay matriz de linkage disponible',
+                   ha='center', va='center', transform=ax.transAxes)
+            ax.set_title('Dendrograma no disponible')
+            ax.axis('off')
+
+        fig.tight_layout()
+
+        if progress_callback:
+            progress_callback(100)
+
+        return fig
+
+    def _plot_correlation_matrix(self, fig, data, config, progress_callback):
+        """Matriz de correlación"""
+        if progress_callback:
+            progress_callback(20)
+
+        ax = fig.add_subplot(111)
+
+        correlaciones = data.get('correlaciones', {})
+
+        if 'matriz_pearson' in correlaciones:
+            df_corr = pd.DataFrame(correlaciones['matriz_pearson'])
+
+            # Limitar variables
+            if len(df_corr.columns) > 8:
+                df_corr = df_corr.iloc[:8, :8]
+
+            if progress_callback:
+                progress_callback(60)
+
+            im = ax.imshow(df_corr.values, cmap='RdBu_r', vmin=-1, vmax=1, aspect='auto')
+            ax.set_xticks(range(len(df_corr.columns)))
+            ax.set_yticks(range(len(df_corr.index)))
+            ax.set_xticklabels(df_corr.columns, rotation=45, ha='right')
+            ax.set_yticklabels(df_corr.index)
+            plt.colorbar(im, ax=ax, shrink=0.8)
+            ax.set_title('Matriz de Correlaciones')
+
+        fig.tight_layout()
+
+        if progress_callback:
+            progress_callback(100)
+
+        return fig
+
+    def _plot_outliers_distribution(self, fig, data, config, progress_callback):
+        """Distribución de outliers"""
+        if progress_callback:
+            progress_callback(20)
+
+        ax = fig.add_subplot(111)
+
+        outliers = data.get('outliers', {})
+
+        if outliers:
+            metodos = []
+            cantidades = []
+
+            for metodo, outlier_data in outliers.items():
+                if metodo != 'consenso' and isinstance(outlier_data, dict) and 'total' in outlier_data:
+                    metodos.append(metodo.replace('_', ' ').title())
+                    cantidades.append(outlier_data['total'])
+
+            if progress_callback:
+                progress_callback(60)
+
+            if metodos:
+                bars = ax.bar(metodos, cantidades, alpha=0.7, edgecolor='black')
+                ax.set_ylabel('Número de Outliers')
+                ax.set_title('Outliers por Método')
+                ax.tick_params(axis='x', rotation=45)
+
+                for bar, val in zip(bars, cantidades):
+                    height = bar.get_height()
+                    ax.text(bar.get_x() + bar.get_width() / 2., height + 0.5,
+                           f'{val}', ha='center', va='bottom')
+
+        fig.tight_layout()
+
+        if progress_callback:
+            progress_callback(100)
+
+        return fig
+
+    def _plot_data_quality(self, fig, data, config, progress_callback):
+        """Calidad de datos (gauge)"""
+        if progress_callback:
+            progress_callback(20)
+
+        ax = fig.add_subplot(111)
+
+        calidad = data.get('calidad_datos', {})
+
+        if calidad:
+            quality_score = calidad.get('quality_score', 0)
+            calificacion = calidad.get('calificacion', 'N/A')
+
+            if progress_callback:
+                progress_callback(60)
+
+            # Gráfico de gauge
+            categories = ['Excelente', 'Buena', 'Regular', 'Deficiente']
+            colors = ['green', 'yellow', 'orange', 'red']
+            values = [25, 25, 25, 25]
+
+            wedges, texts = ax.pie(values, labels=categories, colors=colors,
+                                  startangle=90, counterclock=False)
+
+            # Aguja
+            angle = 90 - (quality_score / 100) * 360
+            ax.annotate('', xy=(0.7 * np.cos(np.radians(angle)),
+                               0.7 * np.sin(np.radians(angle))),
+                       xytext=(0, 0), arrowprops=dict(arrowstyle='->', lw=3, color='black'))
+
+            ax.set_title(f'Calidad de Datos: {quality_score:.1f}/100\n({calificacion})')
+
+        fig.tight_layout()
+
+        if progress_callback:
+            progress_callback(100)
+
+        return fig
+
+    def _update_visualization_traditional(self):
+        """Visualización tradicional (fallback)"""
+        try:
+            self.figure.clear()
+            plt.close('all')
+
+            if 'error' not in self.current_results:
+                nueva_figura = generar_visualizaciones_ml_no_supervisado(
+                    self.current_results, figsize=(12, 8)
+                )
+                self.figure = nueva_figura
+                self.canvas.figure = self.figure
+
+            self.canvas.draw_idle()
+
+        except Exception as e:
+            print(f"Error en visualización tradicional: {e}")
+            ax = self.figure.add_subplot(111)
+            ax.text(0.5, 0.5, f'Error generando visualización:\n{str(e)[:100]}',
+                   ha='center', va='center', transform=ax.transAxes,
+                   bbox=dict(boxstyle='round', facecolor='mistyrose'))
+            ax.set_title('Error en Visualización')
+            ax.axis('off')
+            self.canvas.draw_idle()
+
+    def _on_plot_selected(self, index):
+        """Cuando se selecciona un gráfico del selector"""
+        if index < 0:
+            return
+
+        task_id = self.plot_selector.itemData(index)
+
+        if task_id in self.plot_results:
+            fig = self.plot_results[task_id]
+            self.canvas.figure = fig
+            self.canvas.draw()
+
+    def _regenerate_plots_parallel(self):
+        """Regenerar todos los gráficos en paralelo"""
+        if not self.current_results:
+            return
+
+        reply = QMessageBox.question(
+            self, 'Regenerar Gráficos',
+            '¿Desea regenerar todos los gráficos en paralelo?\n\n'
+            'Esto puede tardar unos segundos.',
+            QMessageBox.Yes | QMessageBox.No,
+            QMessageBox.Yes
+        )
+
+        if reply == QMessageBox.Yes:
+            self._update_visualization_parallel()
+
+    def _save_all_figures(self):
+        """Guardar todos los gráficos generados"""
+        if not self.plot_results:
+            QMessageBox.warning(self, "Sin gráficos", "No hay gráficos para guardar.")
+            return
+
+        folder = QFileDialog.getExistingDirectory(
+            self, "Seleccionar Carpeta para Guardar Gráficos"
+        )
+
+        if folder:
+            try:
+                saved = 0
+                for task_id, fig in self.plot_results.items():
+                    task = self.plotter.tasks[task_id]
+                    filename = f"{task.description.replace(':', '_').replace(' ', '_')}.png"
+                    filepath = os.path.join(folder, filename)
+
+                    fig.savefig(filepath, dpi=300, bbox_inches='tight')
+                    saved += 1
+
+                QMessageBox.information(
+                    self, "Éxito",
+                    f"Se guardaron {saved} gráficos en:\n{folder}"
+                )
+
+            except Exception as e:
+                QMessageBox.critical(self, "Error", f"Error guardando gráficos:\n{e}")
 
     def _update_summary(self, results: dict, analysis_type: str):
         """Actualizar resumen"""
         summary = f"📊 Resumen - {analysis_type.replace('_', ' ').title()}\n"
         summary += "=" * 50 + "\n\n"
 
-        # Información general
         summary += f"🔍 Tipo de análisis: {results.get('tipo', 'N/A')}\n"
         summary += f"⏰ Timestamp: {datetime.now().strftime('%Y-%m-%d %H:%M:%S')}\n\n"
 
@@ -1585,50 +1963,21 @@
                 summary += f" (y {len(results['variables_utilizadas']) - 5} más)"
             summary += "\n\n"
 
-        # Resultados específicos por tipo
         if results.get('tipo') == 'kmeans_optimizado':
             k_optimo = results.get('recomendacion_k', 'N/A')
             summary += f"🎯 K óptimo recomendado: {k_optimo}\n"
 
-            if k_optimo != 'N/A' and 'resultados_por_k' in results:
-                if k_optimo in results['resultados_por_k']:
-                    best_result = results['resultados_por_k'][k_optimo]
-                    summary += f"📊 Silhouette Score: {best_result.get('silhouette_score', 'N/A'):.3f}\n"
-                    summary += f"📊 Davies-Bouldin Score: {best_result.get('davies_bouldin_score', 'N/A'):.3f}\n"
-
-        elif results.get('tipo') == 'clustering_jerarquico_completo':
-            if 'mejor_configuracion' in results:
-                mejor_config = results['mejor_configuracion']
-                summary += f"🎯 Mejor configuración:\n"
-                summary += f"  - Método: {mejor_config.get('metodo', 'N/A')}\n"
-                summary += f"  - Métrica: {mejor_config.get('metrica', 'N/A')}\n"
-                summary += f"  - Clusters sugeridos: {mejor_config.get('n_clusters_sugeridos', 'N/A')}\n"
+        elif results.get('tipo') == 'dbscan_optimizado':
+            config = results.get('mejor_configuracion', {})
+            summary += f"🎯 Clusters encontrados: {config.get('n_clusters', 'N/A')}\n"
+            summary += f"🔍 Outliers detectados: {config.get('n_noise', 'N/A')}\n"
 
         elif results.get('tipo') == 'pca_completo_avanzado':
             if 'linear' in results.get('resultados_por_metodo', {}):
                 linear_result = results['resultados_por_metodo']['linear']
                 n_comp = linear_result.get('componentes_recomendados', 'N/A')
                 summary += f"📊 Componentes recomendados: {n_comp}\n"
-                if 'analisis' in linear_result:
-                    var_exp = linear_result['analisis'].get('varianza_acumulada', [])
-                    if var_exp and n_comp != 'N/A' and n_comp <= len(var_exp):
-                        summary += f"📊 Varianza explicada: {var_exp[n_comp -1 ] *100:.1f}%\n"
-
-        elif results.get('tipo') == 'dbscan_optimizado':
-            if 'mejor_configuracion' in results:
-                config = results['mejor_configuracion']
-                summary += f"🎯 Clusters encontrados: {config.get('n_clusters', 'N/A')}\n"
-                summary += f"🔍 Outliers detectados: {config.get('n_noise', 'N/A')}\n"
-                summary += f"📊 Eps óptimo: {config.get('eps', 'N/A'):.3f}\n"
-
-        elif results.get('tipo') == 'analisis_exploratorio_completo':
-            if 'estadisticas_basicas' in results:
-                summary += f"📊 Variables analizadas: {len(results['estadisticas_basicas'])}\n"
-            if 'outliers' in results:
-                outliers_info = results['outliers']
-                summary += f"🔍 Outliers detectados: {outliers_info.get('total_outliers', 'N/A')}\n"
-
-        # Recomendaciones
+
         if 'recomendaciones' in results:
             summary += "\n💡 Recomendaciones:\n"
             for i, rec in enumerate(results['recomendaciones'][:3], 1):
@@ -1640,11 +1989,9 @@
         """Actualizar métricas"""
         metrics_data = []
 
-        # Métricas generales
         if 'variables_utilizadas' in results:
             metrics_data.append(("Variables utilizadas", len(results['variables_utilizadas'])))
 
-        # Métricas específicas por tipo
         tipo = results.get('tipo', '')
 
         if tipo == 'kmeans_optimizado':
@@ -1655,61 +2002,30 @@
                     metrics_data.extend([
                         ("K óptimo", k_optimo),
                         ("Silhouette Score", f"{best_result.get('silhouette_score', 0):.3f}"),
-                        ("Davies-Bouldin Score", f"{best_result.get('davies_bouldin_score', 0):.3f}"),
-                        ("Inercia", f"{best_result.get('inercia', 0):.2f}")
+                        ("Inercia", f"{best_result.get('inertia', 0):.2f}")
                     ])
+
+        elif tipo == 'dbscan_optimizado':
+            config = results.get('mejor_configuracion', {})
+            metrics_data.extend([
+                ("Clusters", config.get('n_clusters', 'N/A')),
+                ("Outliers", config.get('n_noise', 'N/A')),
+                ("% Outliers", f"{config.get('noise_ratio', 0) * 100:.1f}%"),
+                ("Silhouette Score", f"{config.get('silhouette_score', 0):.3f}")
+            ])
 
         elif tipo == 'pca_completo_avanzado':
             if 'linear' in results.get('resultados_por_metodo', {}):
                 linear_result = results['resultados_por_metodo']['linear']
                 if 'analisis' in linear_result:
+                    analisis = linear_result['analisis']
                     metrics_data.extend([
                         ("Componentes recomendados", linear_result.get('componentes_recomendados', 'N/A')),
-                        ("Varianza PC1", f"{linear_result['analisis']['varianza_explicada'][0 ] *100:.1f}%"),
-                        ("Varianza PC2", f"{linear_result['analisis']['varianza_explicada'][1 ] *100:.1f}%"
-                        if len(linear_result['analisis']['varianza_explicada']) > 1 else 'N/A'),
-                        ("Varianza Acumulada (2 PCs)",
-                         f"{linear_result['analisis']['varianza_acumulada'][1 ] *100:.1f}%"
-                         if len(linear_result['analisis']['varianza_acumulada']) > 1 else 'N/A')
+                        ("Varianza PC1", f"{analisis['varianza_explicada'][0] * 100:.1f}%"),
+                        ("Varianza PC2", f"{analisis['varianza_explicada'][1] * 100:.1f}%"
+                        if len(analisis['varianza_explicada']) > 1 else 'N/A')
                     ])
 
-        elif tipo == 'clustering_jerarquico_completo':
-            if 'mejor_configuracion' in results:
-                config = results['mejor_configuracion']
-                metrics_data.extend([
-                    ("Método", config.get('metodo', 'N/A')),
-                    ("Métrica", config.get('metrica', 'N/A')),
-                    ("Clusters sugeridos", config.get('n_clusters_sugeridos', 'N/A')),
-                    ("Silhouette Score", f"{config.get('silhouette_score', 0):.3f}"),
-                    ("Calinski-Harabasz", f"{config.get('calinski_harabasz_score', 0):.1f}"),
-                    ("Davies-Bouldin", f"{config.get('davies_bouldin_score', 0):.3f}")
-                ])
-
-        elif tipo == 'dbscan_optimizado':
-            if 'mejor_configuracion' in results:
-                config = results['mejor_configuracion']
-                metrics_data.extend([
-                    ("Clusters", config.get('n_clusters', 'N/A')),
-                    ("Outliers", config.get('n_noise', 'N/A')),
-                    ("% Outliers", f"{config.get('noise_ratio', 0 ) *100:.1f}%"),
-                    ("Silhouette Score", f"{config.get('silhouette_score', 0):.3f}"),
-                    ("Eps óptimo", f"{config.get('eps', 0):.3f}"),
-                    ("Min samples", config.get('min_samples', 'N/A'))
-                ])
-
-        elif tipo == 'analisis_exploratorio_completo':
-            if 'correlaciones' in results:
-                corr_data = results['correlaciones']
-                metrics_data.append(("Correlaciones fuertes",
-                                     len(corr_data.get('correlaciones_fuertes', []))))
-            if 'outliers' in results:
-                outlier_data = results['outliers']
-                metrics_data.extend([
-                    ("Total outliers", outlier_data.get('total_outliers', 'N/A')),
-                    ("% Outliers", f"{outlier_data.get('porcentaje_outliers', 0):.1f}%")
-                ])
-
-        # Llenar tabla
         self.metrics_table.setRowCount(len(metrics_data))
         self.metrics_table.setColumnCount(2)
         self.metrics_table.setHorizontalHeaderLabels(["Métrica", "Valor"])
@@ -1720,1263 +2036,131 @@
 
         self.metrics_table.resizeColumnsToContents()
 
-    def _create_pca_visualization(self):
-        """Crear visualización para PCA con enfoque en puntos de muestreo"""
+    def _update_details(self, results: dict):
+        """Actualizar detalles técnicos"""
+        results_copy = results.copy()
+
+        if 'datos_originales' in results_copy:
+            del results_copy['datos_originales']
+
         try:
-            from sklearn.decomposition import PCA
-            from sklearn.preprocessing import StandardScaler
-
-            resultados = self.current_results.get('resultados_por_metodo', {})
-
-            if 'linear' not in resultados:
-                ax = self.figure.add_subplot(111)
-                ax.text(0.5, 0.5, 'No hay resultados de PCA lineal para visualizar',
-                        ha='center', va='center', transform=ax.transAxes)
-                ax.set_title('PCA - Sin Resultados')
-                return
-
-            # NO usar figura externa - trabajar directamente con self.figure
-            # self.figure ya está limpia desde _update_visualization
-
-            # Usar la función de visualización especializada
-            if 'datos_originales_escalados' in self.current_results:
-                # Crear la visualización directamente en self.figure
-                self._create_pca_plots_internal()
-            else:
-                # Visualización PCA tradicional como fallback
-                self._create_traditional_pca_visualization()
-
+            details = json.dumps(results_copy, indent=2, default=str, ensure_ascii=False)
+
+            if len(details) > 50000:
+                details = details[:50000] + "\n\n... (Resultado truncado)"
+
+            self.details_text.setText(details)
         except Exception as e:
-            print(f"Error en visualización PCA: {e}")
-            ax = self.figure.add_subplot(111)
-            ax.text(0.5, 0.5, f'Error en PCA: {str(e)[:100]}',
-                    ha='center', va='center', transform=ax.transAxes,
-                    bbox=dict(boxstyle='round', facecolor='mistyrose'))
-            ax.set_title('Error en PCA')
-            ax.axis('off')
-
-    def _create_traditional_pca_visualization(self):
-        """Visualización PCA tradicional como fallback"""
-        try:
-            resultados = self.current_results.get('resultados_por_metodo', {})
-
-            if 'linear' not in resultados:
-                ax = self.figure.add_subplot(111)
-                ax.text(0.5, 0.5, 'No hay resultados de PCA para visualizar',
-                        ha='center', va='center', transform=ax.transAxes)
-                return
-
-            linear_result = resultados['linear']
-            analisis = linear_result.get('analisis', {})
-
-            # Crear subplot 2x2
-            fig = self.figure
-            gs = fig.add_gridspec(2, 2, hspace=0.3, wspace=0.3)
-
-            # 1. Varianza explicada
-            ax1 = fig.add_subplot(gs[0, 0])
-            var_explicada = analisis.get('varianza_explicada', [])
-            if var_explicada:
-                x = range(1, len(var_explicada) + 1)
-                ax1.bar(x, [v * 100 for v in var_explicada], alpha=0.7)
-                ax1.set_xlabel('Componente Principal')
-                ax1.set_ylabel('Varianza Explicada (%)')
-                ax1.set_title('Varianza por Componente')
-                ax1.grid(True, alpha=0.3)
-
-            # 2. Varianza acumulada
-            ax2 = fig.add_subplot(gs[0, 1])
-            var_acumulada = analisis.get('varianza_acumulada', [])
-            if var_acumulada:
-                x = range(1, len(var_acumulada) + 1)
-                ax2.plot(x, [v * 100 for v in var_acumulada], 'o-', linewidth=2)
-                ax2.axhline(y=95, color='red', linestyle='--', label='95%')
-                ax2.set_xlabel('Componente Principal')
-                ax2.set_ylabel('Varianza Acumulada (%)')
-                ax2.set_title('Varianza Acumulada')
-                ax2.legend()
-                ax2.grid(True, alpha=0.3)
-
-            # 3. Información de componentes
-            ax3 = fig.add_subplot(gs[1, :])
-            componentes_info = analisis.get('componentes_info', [])
-            if componentes_info and len(componentes_info) > 0:
-                # Mostrar contribuciones del primer componente
-                pc1_info = componentes_info[0]
-                top_vars = pc1_info.get('top_variables', [])[:5]
-
-                if top_vars:
-                    variables = [var['variable'] for var in top_vars]
-                    loadings = [var['loading'] for var in top_vars]
-
-                    bars = ax3.barh(range(len(variables)), loadings)
-                    ax3.set_yticks(range(len(variables)))
-                    ax3.set_yticklabels(variables)
-                    ax3.set_xlabel('Loading')
-                    ax3.set_title('Variables más importantes en PC1')
-                    ax3.grid(True, alpha=0.3)
-
-            plt.suptitle('Análisis de Componentes Principales', fontsize=14, fontweight='bold')
-
-        except Exception as e:
-            ax = self.figure.add_subplot(111)
-            ax.text(0.5, 0.5, f'Error en PCA tradicional: {str(e)[:100]}',
-                    ha='center', va='center', transform=ax.transAxes)
-
-    def _show_error_visualization(self):
-        """Mostrar visualización de error"""
-        self.figure.clear()
-        ax = self.figure.add_subplot(111)
-        ax.text(0.5, 0.5, 'Error generando visualización',
-                ha='center', va='center', transform=ax.transAxes,
-                bbox=dict(boxstyle='round', facecolor='mistyrose'))
-        ax.set_title('Error en Visualización')
-        ax.axis('off')
-
-    # 5. Fix missing functions in ResultsVisualizationWidget class
-    # Add these methods to the ResultsVisualizationWidget class:
+            self.details_text.setText(f"Error mostrando detalles: {e}")
 
     def _show_error(self, error_msg):
-        """Mostrar error en lugar de resultados"""
+        """Mostrar error"""
         self.summary_text.setText(f"❌ Error en el análisis:\n\n{error_msg}")
         self.status_label.setText("❌ Error en análisis")
         self.status_label.setStyleSheet("color: red;")
 
-        # Limpiar otros tabs
         self.metrics_table.setRowCount(0)
         self.details_text.setText(f"Error: {error_msg}")
 
-        # Deshabilitar botones
         self.export_results_btn.setEnabled(False)
         self.generate_report_btn.setEnabled(False)
-
-    # 6. Add the missing _create_exploratory_visualization method
-    def _create_exploratory_visualization(self):
-        """Crear visualización para análisis exploratorio"""
-        try:
-            self.figure.clear()
-
-            # Usar la función de visualización exploratoria
-            if 'datos_originales' in self.current_results:
-                self.figure = _crear_visualizacion_exploratorio_puntos_muestreo(
-                    self.current_results, figsize=(16, 12)
-                )
-            else:
-                # Fallback básico
-                ax = self.figure.add_subplot(111)
-
-                # Mostrar información básica del análisis exploratorio
-                calidad = self.current_results.get('calidad_datos', {})
-                outliers = self.current_results.get('outliers', {})
-                correlaciones = self.current_results.get('correlaciones', {})
-
-                info_text = "Resumen Análisis Exploratorio:\n\n"
-
-                if calidad:
-                    score = calidad.get('quality_score', 0)
-                    info_text += f"Calidad de datos: {score:.1f}/100\n"
-                    info_text += f"Calificación: {calidad.get('calificacion', 'N/A')}\n\n"
-
-                if outliers:
-                    consenso = outliers.get('consenso', {})
-                    if consenso:
-                        info_text += f"Outliers detectados: {consenso.get('total_unico', 0)}\n"
-                        info_text += f"Porcentaje outliers: {consenso.get('porcentaje', 0):.1f}%\n\n"
-
-                if correlaciones:
-                    corr_fuertes = correlaciones.get('correlaciones_fuertes', [])
-                    info_text += f"Correlaciones fuertes: {len(corr_fuertes)}\n"
-                    multicolineal = correlaciones.get('multicolinealidad', 'N/A')
-                    info_text += f"Multicolinealidad: {multicolineal}\n"
-
-                ax.text(0.1, 0.9, info_text, transform=ax.transAxes,
-                        fontsize=12, va='top', ha='left',
-                        bbox=dict(boxstyle='round', facecolor='lightblue', alpha=0.7))
-                ax.set_title('Análisis Exploratorio - Resumen')
-                ax.axis('off')
-
-            self.figure.tight_layout()
-            self.canvas.draw()
-
-        except Exception as e:
-            print(f"Error en visualización exploratoria: {e}")
-            ax = self.figure.add_subplot(111)
-            ax.text(0.5, 0.5, f'Error en visualización exploratoria:\n{str(e)[:100]}',
-                    ha='center', va='center', transform=ax.transAxes,
-                    bbox=dict(boxstyle='round', facecolor='mistyrose'))
-            ax.set_title('Error en Visualización')
-            ax.axis('off')
-            self.canvas.draw()
-
-    def _update_details(self, results: dict):
-        """Actualizar detalles técnicos"""
-        # Limitar el contenido para evitar problemas de memoria
-        results_copy = results.copy()
-
-        # Eliminar datos grandes para el JSON
-        if 'datos_originales' in results_copy:
-            del results_copy['datos_originales']
-        if 'datos_escalados' in results_copy:
-            del results_copy['datos_escalados']
-        if 'linkage_matrix' in results_copy:
-            results_copy['linkage_matrix'] = "... (matriz muy grande, omitida)"
-
-        details = json.dumps(results_copy, indent=2, default=str, ensure_ascii=False)
-
-        # Limitar longitud para evitar sobrecarga
-        if len(details) > 50000:
-            details = details[:50000] + "\n\n... (Resultado truncado por longitud)"
-
-        self.details_text.setText(details)
-
-    def _update_visualization(self):
-        """Actualizar visualización según el tipo de análisis"""
-        if not self.current_results or not ML_AVAILABLE:
+        self.regenerate_parallel_btn.setEnabled(False)
+
+    def _save_figure(self):
+        """Guardar figura actual"""
+        if not hasattr(self, 'canvas') or not hasattr(self.canvas, 'figure'):
+            QMessageBox.warning(self, "Sin figura", "No hay figura para guardar.")
             return
 
-        try:
-            # IMPORTANTE: Limpiar completamente la figura antes de crear nueva
-            self.figure.clear()
-            plt.close('all')  # Cerrar todas las figuras previas
-
-            tipo = self.current_results.get('tipo', '')
-
-            if tipo == 'kmeans_optimizado':
-                self._create_kmeans_visualization()
-            elif tipo == 'clustering_jerarquico_completo':
-                self._create_hierarchical_visualization()
-            elif tipo == 'dbscan_optimizado':
-                self._create_dbscan_visualization()
-            elif tipo == 'pca_completo_avanzado':
-                self._create_pca_visualization()
-            elif tipo == 'analisis_exploratorio_completo':
-                self._create_exploratory_visualization()
-            else:
-                ax = self.figure.add_subplot(111)
-                ax.text(0.5, 0.5, f'Visualización no disponible para: {tipo}',
-                        ha='center', va='center', transform=ax.transAxes)
-                ax.set_title('Visualización No Disponible')
-
-<<<<<<< HEAD
-            # IMPORTANTE: Aplicar layout y dibujar
-            self.figure.tight_layout()
-            self.canvas.draw_idle()  # Usar draw_idle() en lugar de draw()
-=======
-<<<<<<< HEAD
-            self.figure.tight_layout()
-            self.canvas.draw()
-=======
-            # IMPORTANTE: Aplicar layout y dibujar
-            self.figure.tight_layout()
-            self.canvas.draw_idle()  # Usar draw_idle() en lugar de draw()
->>>>>>> 73b8f33 (Vivan los papus)
->>>>>>> 2d8e0fe9
-
-        except Exception as e:
-            print(f"Error en visualización: {e}")
-            import traceback
-            traceback.print_exc()
-
-<<<<<<< HEAD
-            # IMPORTANTE: Limpiar y mostrar error
-=======
-<<<<<<< HEAD
-            # Mostrar error en el canvas
-=======
-            # IMPORTANTE: Limpiar y mostrar error
->>>>>>> 73b8f33 (Vivan los papus)
->>>>>>> 2d8e0fe9
-            self.figure.clear()
-            ax = self.figure.add_subplot(111)
-            ax.text(0.5, 0.5, f'Error generando visualización:\n{str(e)[:100]}',
-                    ha='center', va='center', transform=ax.transAxes,
-                    bbox=dict(boxstyle='round', facecolor='mistyrose'))
-            ax.set_title('Error en Visualización')
-            ax.axis('off')
-<<<<<<< HEAD
-            self.canvas.draw_idle()
-=======
-<<<<<<< HEAD
-            self.canvas.draw()
-=======
-            self.canvas.draw_idle()
->>>>>>> 73b8f33 (Vivan los papus)
->>>>>>> 2d8e0fe9
-
-    def _create_kmeans_visualization(self):
-        """Crear visualización para K-Means"""
-        resultados = self.current_results.get('resultados_por_k', {})
-
-        if not resultados:
-            ax = self.figure.add_subplot(111)
-            ax.text(0.5, 0.5, 'No hay resultados de K-Means para visualizar',
-                    ha='center', va='center', transform=ax.transAxes)
-            return
-
-        # Crear subplots
-        fig = self.figure
-
-        # Si tenemos los datos y clusters, hacer visualización 2D
-        k_optimo = self.current_results.get('recomendacion_k')
-        if k_optimo and k_optimo in resultados and 'datos_originales' in self.current_results:
-            # 2 subplots: métricas y clusters
-            ax1 = fig.add_subplot(121)
-            ax2 = fig.add_subplot(122)
-
-            # Plot 1: Silhouette score vs K
-            k_vals = sorted(list(resultados.keys()))
-            silhouette_vals = [resultados[k]['silhouette_score'] for k in k_vals]
-
-            ax1.plot(k_vals, silhouette_vals, 'bo-', linewidth=2, markersize=8)
-            ax1.set_xlabel('Número de Clusters (K)', fontsize=11)
-            ax1.set_ylabel('Silhouette Score', fontsize=11)
-            ax1.set_title('Evaluación de K óptimo', fontsize=12, fontweight='bold')
-            ax1.grid(True, alpha=0.3)
-
-            # Marcar el K óptimo
-            if k_optimo in resultados:
-                best_score = resultados[k_optimo]['silhouette_score']
-                ax1.plot(k_optimo, best_score, 'ro', markersize=12, label=f'K óptimo = {k_optimo}')
-                ax1.legend()
-
-            # Plot 2: Visualización de clusters (PCA 2D si hay muchas dimensiones)
+        file_path, _ = QFileDialog.getSaveFileName(
+            self, "Guardar Figura", "", "Imagen PNG (*.png);;Imagen JPEG (*.jpg)"
+        )
+        if file_path:
             try:
-                from sklearn.decomposition import PCA
-                from sklearn.preprocessing import StandardScaler
-
-                datos = self.current_results['datos_originales'].dropna()
-
-                # Si hay más de 2 dimensiones, usar PCA
-                if datos.shape[1] > 2:
-                    scaler = StandardScaler()
-                    datos_scaled = scaler.fit_transform(datos)
-                    pca = PCA(n_components=2)
-                    datos_2d = pca.fit_transform(datos_scaled)
-                    xlabel = f'PC1 ({pca.explained_variance_ratio_[0 ] *100:.1f}%)'
-                    ylabel = f'PC2 ({pca.explained_variance_ratio_[1 ] *100:.1f}%)'
-                else:
-                    datos_2d = datos.values
-                    xlabel = datos.columns[0] if datos.shape[1] > 0 else 'X'
-                    ylabel = datos.columns[1] if datos.shape[1] > 1 else 'Y'
-
-                # Obtener clusters del k óptimo
-                if 'cluster_labels' in resultados[k_optimo]:
-                    labels = resultados[k_optimo]['cluster_labels'][:len(datos_2d)]
-
-                    # Graficar puntos coloreados por cluster
-                    scatter = ax2.scatter(datos_2d[:, 0], datos_2d[:, 1],
-                                          c=labels, cmap='viridis',
-                                          alpha=0.6, edgecolors='black', linewidth=0.5)
-                    ax2.set_xlabel(xlabel, fontsize=11)
-                    ax2.set_ylabel(ylabel, fontsize=11)
-                    ax2.set_title(f'Clusters K-Means (K={k_optimo})', fontsize=12, fontweight='bold')
-
-                    # Añadir colorbar
-                    cbar = plt.colorbar(scatter, ax=ax2)
-                    cbar.set_label('Cluster', fontsize=10)
-
-                    # Marcar centroides si están disponibles
-                    if 'centroides' in resultados[k_optimo]:
-                        centroides = resultados[k_optimo]['centroides']
-                        if centroides.shape[1] > 2:
-                            # Transformar centroides con el mismo PCA
-                            centroides_scaled = scaler.transform(centroides)
-                            centroides_2d = pca.transform(centroides_scaled)
-                        else:
-                            centroides_2d = centroides
-
-                        ax2.scatter(centroides_2d[:, 0], centroides_2d[:, 1],
-                                    c='red', marker='*', s=300, edgecolors='black',
-                                    linewidth=2, label='Centroides')
-                        ax2.legend()
-                else:
-                    ax2.scatter(datos_2d[:, 0], datos_2d[:, 1], alpha=0.6)
-                    ax2.set_xlabel(xlabel, fontsize=11)
-                    ax2.set_ylabel(ylabel, fontsize=11)
-                    ax2.set_title('Datos sin clusters', fontsize=12)
-
+                self.canvas.figure.savefig(file_path, dpi=300, bbox_inches='tight')
+                QMessageBox.information(self, "Éxito", f"Figura guardada en:\n{file_path}")
             except Exception as e:
-                print(f"Error en visualización de clusters: {e}")
-                ax2.text(0.5, 0.5, 'Error visualizando clusters',
-                         ha='center', va='center', transform=ax2.transAxes)
-                ax2.set_title('Error')
-        else:
-            # Solo mostrar gráfico de métricas
-            ax = fig.add_subplot(111)
-
-            k_vals = sorted(list(resultados.keys()))
-            silhouette_vals = [resultados[k]['silhouette_score'] for k in k_vals]
-            davies_vals = [resultados[k]['davies_bouldin_score'] for k in k_vals]
-
-            ax2 = ax.twinx()
-
-            line1 = ax.plot(k_vals, silhouette_vals, 'bo-', linewidth=2,
-                            markersize=8, label='Silhouette (↑ mejor)')
-            line2 = ax2.plot(k_vals, davies_vals, 'rs-', linewidth=2,
-                             markersize=8, label='Davies-Bouldin (↓ mejor)')
-
-            ax.set_xlabel('Número de Clusters (K)', fontsize=12)
-            ax.set_ylabel('Silhouette Score', fontsize=12, color='b')
-            ax2.set_ylabel('Davies-Bouldin Score', fontsize=12, color='r')
-            ax.set_title('Métricas de Evaluación K-Means', fontsize=14, fontweight='bold')
-            ax.grid(True, alpha=0.3)
-
-            # Combinar leyendas
-            lines = line1 + line2
-            labels = [l.get_label() for l in lines]
-            ax.legend(lines, labels, loc='best')
-
-            # Marcar K óptimo
-            k_optimo = self.current_results.get('recomendacion_k')
-            if k_optimo and k_optimo in resultados:
-                ax.axvline(k_optimo, color='green', linestyle='--', alpha=0.7,
-                           label=f'K óptimo = {k_optimo}')
-
-    def _create_hierarchical_visualization(self):
-        """Crear dendrograma para clustering jerárquico"""
-        try:
-            from scipy.cluster.hierarchy import dendrogram, linkage
-            from sklearn.preprocessing import StandardScaler
-
-            # Obtener datos
-            if 'datos_originales' not in self.current_results:
-                ax = self.figure.add_subplot(111)
-                ax.text(0.5, 0.5, 'No hay datos para crear dendrograma',
-                        ha='center', va='center', transform=ax.transAxes)
-                return
-
-            datos = self.current_results['datos_originales'].dropna()
-
-            # Limitar número de muestras para visualización clara
-            max_samples = 100
-            if len(datos) > max_samples:
-                datos = datos.sample(n=max_samples, random_state=42)
-                print(f"Datos limitados a {max_samples} muestras para dendrograma")
-
-            # Escalar datos
-            scaler = StandardScaler()
-            datos_scaled = scaler.fit_transform(datos)
-
-            # Obtener configuración
-            mejor_config = self.current_results.get('mejor_configuracion', {})
-            metodo = mejor_config.get('metodo', 'ward')
-            metrica = mejor_config.get('metrica', 'euclidean')
-
-            # Ward solo funciona con euclidean
-            if metodo == 'ward':
-                metrica = 'euclidean'
-
-            # Crear linkage matrix
-            Z = linkage(datos_scaled, method=metodo, metric=metrica)
-
-            # Crear dendrograma
-            ax = self.figure.add_subplot(111)
-
-            dendro = dendrogram(
-                Z,
-                ax=ax,
-                orientation='top',
-                distance_sort='descending',
-                show_leaf_counts=True,
-                leaf_font_size=10,
-                color_threshold=0.7 * np.max(Z[:, 2]),
-                above_threshold_color='gray'
-            )
-
-            ax.set_title(f'Dendrograma - Clustering Jerárquico ({metodo} + {metrica})',
-                         fontsize=14, fontweight='bold', pad=20)
-            ax.set_ylabel('Distancia', fontsize=12)
-            ax.set_xlabel('Índice de Muestra', fontsize=12)
-            ax.grid(True, alpha=0.3, axis='y')
-
-            # Añadir línea de corte sugerida
-            n_clusters = mejor_config.get('n_clusters_sugeridos', 3)
-            if n_clusters > 1 and len(Z) >= n_clusters - 1:
-                altura_corte = Z[-(n_clusters -1), 2]
-                ax.axhline(y=altura_corte, color='red', linestyle='--',
-                           linewidth=2, alpha=0.8)
-                ax.text(ax.get_xlim()[1] * 0.7, altura_corte * 1.05,
-                        f'{n_clusters} clusters sugeridos',
-                        bbox=dict(boxstyle='round,pad=0.3', facecolor='yellow', alpha=0.7),
-                        fontsize=10, fontweight='bold')
-
-        except Exception as e:
-            print(f"Error creando dendrograma: {e}")
-            ax = self.figure.add_subplot(111)
-            ax.text(0.5, 0.5, f'Error creando dendrograma:\n{str(e)[:100]}',
-                    ha='center', va='center', transform=ax.transAxes,
-                    bbox=dict(boxstyle='round', facecolor='mistyrose'))
-            ax.set_title('Error en Dendrograma')
-            ax.axis('off')
-
-    def _create_dbscan_visualization(self):
-        """Crear visualización para DBSCAN"""
-        try:
-<<<<<<< HEAD
-=======
-<<<<<<< HEAD
-            from sklearn.decomposition import PCA
-            from sklearn.preprocessing import StandardScaler
-
-=======
->>>>>>> 73b8f33 (Vivan los papus)
->>>>>>> 2d8e0fe9
-            mejor_config = self.current_results.get('mejor_configuracion', {})
-
-            if not mejor_config or 'datos_originales' not in self.current_results:
-                ax = self.figure.add_subplot(111)
-                ax.text(0.5, 0.5, 'No hay resultados de DBSCAN para visualizar',
-                        ha='center', va='center', transform=ax.transAxes)
-<<<<<<< HEAD
-                ax.set_title('DBSCAN - Sin Resultados')
-=======
-<<<<<<< HEAD
->>>>>>> 2d8e0fe9
-                return
-
-            # Verificar si hay error en los resultados
-            if 'error' in self.current_results:
-                ax = self.figure.add_subplot(111)
-                error_msg = self.current_results.get('mensaje_error', self.current_results['error'])
-                ax.text(0.5, 0.5, f'Error en DBSCAN:\n\n{error_msg}',
-                        ha='center', va='center', transform=ax.transAxes,
-                        bbox=dict(boxstyle='round', facecolor='mistyrose'))
-                ax.set_title('Error en DBSCAN')
-                ax.axis('off')
-                return
-
-            # Crear la visualización
-            self._create_dbscan_plots_internal()
-
-        except Exception as e:
-            print(f"Error en visualización DBSCAN: {e}")
-            ax = self.figure.add_subplot(111)
-            ax.text(0.5, 0.5, f"Error en DBSCAN:\n{str(e)[:50]}",
-                    ha='center', va='center', transform=ax.transAxes,
-                    bbox=dict(boxstyle='round', facecolor='mistyrose'))
-            ax.set_title('Error en DBSCAN')
-            ax.axis('off')
-
-    def _create_dbscan_plots_internal(self):
-        """Crear plots DBSCAN directamente en self.figure - VERSIÓN CORREGIDA"""
-        try:
-            from sklearn.decomposition import PCA
-            from sklearn.preprocessing import StandardScaler
-
-            datos = self.current_results['datos_originales']
-            mejor_config = self.current_results['mejor_configuracion']
-
-            # CORREGIDO: Verificar que labels existe y es válido
-            if 'labels' not in mejor_config and 'cluster_labels' not in mejor_config:
-                ax = self.figure.add_subplot(111)
-                ax.text(0.5, 0.5, 'No hay etiquetas de clusters disponibles',
-                        ha='center', va='center', transform=ax.transAxes)
-                return
-
-            # Obtener labels con nombres alternativos
-            labels = mejor_config.get('labels', mejor_config.get('cluster_labels', []))
-
-            if not labels or len(labels) == 0:
-                ax = self.figure.add_subplot(111)
-                ax.text(0.5, 0.5, 'Etiquetas de clusters vacías',
-                        ha='center', va='center', transform=ax.transAxes)
-                return
-
-            labels = np.array(labels)
-
-            # Verificar compatibilidad de dimensiones
-            if len(labels) != len(datos):
-                # Ajustar si es necesario
-                min_len = min(len(labels), len(datos))
-                labels = labels[:min_len]
-                datos = datos.iloc[:min_len]
-
-            # Layout 2x2
-            gs = self.figure.add_gridspec(2, 2, hspace=0.3, wspace=0.3)
-
-            # 1. Clusters con PCA - CORREGIDO
-            ax1 = self.figure.add_subplot(gs[0, 0])
-            self._plot_dbscan_clusters_fixed(ax1, datos, labels)
-
-            # 2. Información de parámetros
-            ax2 = self.figure.add_subplot(gs[0, 1])
-            self._plot_dbscan_info_fixed(ax2, mejor_config)
-
-            # 3. Distribución de clusters
-            ax3 = self.figure.add_subplot(gs[1, 0])
-            self._plot_dbscan_distribution_fixed(ax3, labels)
-
-            # 4. Estadísticas
-            ax4 = self.figure.add_subplot(gs[1, 1])
-            self._plot_dbscan_stats_fixed(ax4, mejor_config)
-
-            self.figure.suptitle('DBSCAN - Análisis de Clusters y Outliers',
-                                 fontsize=16, fontweight='bold')
-
-        except Exception as e:
-            print(f"Error en DBSCAN plots: {e}")
-            import traceback
-            traceback.print_exc()
-
-            ax = self.figure.add_subplot(111)
-            ax.text(0.5, 0.5, f'Error en DBSCAN: {str(e)[:100]}',
-                    ha='center', va='center', transform=ax.transAxes,
-                    bbox=dict(boxstyle='round', facecolor='mistyrose'))
-            ax.set_title('Error en DBSCAN')
-            ax.axis('off')
-
-    # 7. Métodos auxiliares para DBSCAN
-    def _plot_dbscan_clusters(self, ax, datos, labels):
-        """Graficar clusters DBSCAN con PCA - VERSIÓN CORREGIDA"""
-        try:
-            from sklearn.decomposition import PCA
-            from sklearn.preprocessing import StandardScaler
-
-            # Seleccionar columnas numéricas válidas
-            numeric_cols = datos.select_dtypes(include=[np.number]).columns
-            exclude_cols = ['Points', 'WQI_IDEAM_6V', 'WQI_IDEAM_7V', 'WQI_NSF_9V']
-            valid_cols = [col for col in numeric_cols if col not in exclude_cols]
-
-            if len(valid_cols) < 2:
-                ax.text(0.5, 0.5, 'Insuficientes variables numéricas',
-                        ha='center', va='center', transform=ax.transAxes)
-                return
-
-            # Preparar datos para PCA
-            datos_numeric = datos[valid_cols].dropna()
-
-            # Ajustar labels al tamaño de datos limpios
-            if len(datos_numeric) != len(labels):
-                # Mantener solo los índices válidos
-                valid_indices = datos_numeric.index
-                original_indices = datos.index
-                mask = np.isin(original_indices, valid_indices)
-                labels_clean = labels[mask]
-            else:
-                labels_clean = labels
-
-            if len(datos_numeric) != len(labels_clean):
-                ax.text(0.5, 0.5, 'Incompatibilidad en dimensiones de datos',
-                        ha='center', va='center', transform=ax.transAxes)
-                return
-
-            # Aplicar PCA para reducir a 2D
-            scaler = StandardScaler()
-            datos_scaled = scaler.fit_transform(datos_numeric)
-
-            pca = PCA(n_components=2)
-            datos_2d = pca.fit_transform(datos_scaled)
-
-            # Colores por cluster
-            unique_labels = set(labels_clean)
-            colors = plt.cm.Spectral(np.linspace(0, 1, len(unique_labels)))
-
-            for k, col in zip(unique_labels, colors):
-                if k == -1:
-                    # Outliers en negro
-                    col = 'black'
-                    marker = 'x'
-                    label = 'Outliers'
-                    s = 100
-                    alpha = 0.8
-                else:
-                    marker = 'o'
-                    label = f'Cluster {k}'
-                    s = 60
-                    alpha = 0.7
-
-                class_member_mask = (labels_clean == k)
-                xy = datos_2d[class_member_mask]
-
-                if len(xy) > 0:  # Solo graficar si hay puntos
-                    ax.scatter(xy[:, 0], xy[:, 1], c=[col], marker=marker,
-                               s=s, label=label, alpha=alpha, edgecolors='black', linewidth=0.5)
-
-            var_exp = pca.explained_variance_ratio_
-            ax.set_xlabel(f'PC1 ({var_exp[0] * 100:.1f}%)')
-            ax.set_ylabel(f'PC2 ({var_exp[1] * 100:.1f}%)')
-            ax.set_title('Clusters DBSCAN (PCA)')
-            ax.legend(bbox_to_anchor=(1.05, 1), loc='upper left')
-            ax.grid(True, alpha=0.3)
-
-        except Exception as e:
-            ax.text(0.5, 0.5, f'Error: {str(e)[:50]}',
-                    ha='center', va='center', transform=ax.transAxes)
-=======
-                ax.set_title('DBSCAN - Sin Resultados')
-                return
-
-            # Verificar si hay error en los resultados
-            if 'error' in self.current_results:
-                ax = self.figure.add_subplot(111)
-                error_msg = self.current_results.get('mensaje_error', self.current_results['error'])
-                ax.text(0.5, 0.5, f'Error en DBSCAN:\n\n{error_msg}',
-                        ha='center', va='center', transform=ax.transAxes,
-                        bbox=dict(boxstyle='round', facecolor='mistyrose'))
-                ax.set_title('Error en DBSCAN')
-                ax.axis('off')
-                return
-
-            # Crear la visualización
-            self._create_dbscan_plots_internal()
-
-        except Exception as e:
-            print(f"Error en visualización DBSCAN: {e}")
-            ax = self.figure.add_subplot(111)
-            ax.text(0.5, 0.5, f"Error en DBSCAN:\n{str(e)[:50]}",
-                    ha='center', va='center', transform=ax.transAxes,
-                    bbox=dict(boxstyle='round', facecolor='mistyrose'))
-            ax.set_title('Error en DBSCAN')
-            ax.axis('off')
-
-    def _create_dbscan_plots_internal(self):
-        """Crear plots DBSCAN directamente en self.figure - VERSIÓN CORREGIDA"""
-        try:
-            from sklearn.decomposition import PCA
-            from sklearn.preprocessing import StandardScaler
-
-            datos = self.current_results['datos_originales']
-            mejor_config = self.current_results['mejor_configuracion']
-
-            # CORREGIDO: Verificar que labels existe y es válido
-            if 'labels' not in mejor_config and 'cluster_labels' not in mejor_config:
-                ax = self.figure.add_subplot(111)
-                ax.text(0.5, 0.5, 'No hay etiquetas de clusters disponibles',
-                        ha='center', va='center', transform=ax.transAxes)
-                return
-
-            # Obtener labels con nombres alternativos
-            labels = mejor_config.get('labels', mejor_config.get('cluster_labels', []))
-
-            if not labels or len(labels) == 0:
-                ax = self.figure.add_subplot(111)
-                ax.text(0.5, 0.5, 'Etiquetas de clusters vacías',
-                        ha='center', va='center', transform=ax.transAxes)
-                return
-
-            labels = np.array(labels)
-
-            # Verificar compatibilidad de dimensiones
-            if len(labels) != len(datos):
-                # Ajustar si es necesario
-                min_len = min(len(labels), len(datos))
-                labels = labels[:min_len]
-                datos = datos.iloc[:min_len]
-
-            # Layout 2x2
-            gs = self.figure.add_gridspec(2, 2, hspace=0.3, wspace=0.3)
-
-            # 1. Clusters con PCA - CORREGIDO
-            ax1 = self.figure.add_subplot(gs[0, 0])
-            self._plot_dbscan_clusters_fixed(ax1, datos, labels)
-
-            # 2. Información de parámetros
-            ax2 = self.figure.add_subplot(gs[0, 1])
-            self._plot_dbscan_info_fixed(ax2, mejor_config)
-
-            # 3. Distribución de clusters
-            ax3 = self.figure.add_subplot(gs[1, 0])
-            self._plot_dbscan_distribution_fixed(ax3, labels)
-
-            # 4. Estadísticas
-            ax4 = self.figure.add_subplot(gs[1, 1])
-            self._plot_dbscan_stats_fixed(ax4, mejor_config)
-
-            self.figure.suptitle('DBSCAN - Análisis de Clusters y Outliers',
-                                 fontsize=16, fontweight='bold')
-
-        except Exception as e:
-            print(f"Error en DBSCAN plots: {e}")
-            import traceback
-            traceback.print_exc()
-
-            ax = self.figure.add_subplot(111)
-            ax.text(0.5, 0.5, f'Error en DBSCAN: {str(e)[:100]}',
-                    ha='center', va='center', transform=ax.transAxes,
-                    bbox=dict(boxstyle='round', facecolor='mistyrose'))
-            ax.set_title('Error en DBSCAN')
-            ax.axis('off')
-
-    # 7. Métodos auxiliares para DBSCAN
-    def _plot_dbscan_clusters(self, ax, datos, labels):
-        """Graficar clusters DBSCAN con PCA - VERSIÓN CORREGIDA"""
-        try:
-            from sklearn.decomposition import PCA
-            from sklearn.preprocessing import StandardScaler
-
-            # Seleccionar columnas numéricas válidas
-            numeric_cols = datos.select_dtypes(include=[np.number]).columns
-            exclude_cols = ['Points', 'WQI_IDEAM_6V', 'WQI_IDEAM_7V', 'WQI_NSF_9V']
-            valid_cols = [col for col in numeric_cols if col not in exclude_cols]
-
-            if len(valid_cols) < 2:
-                ax.text(0.5, 0.5, 'Insuficientes variables numéricas',
-                        ha='center', va='center', transform=ax.transAxes)
-                return
-
-            # Preparar datos para PCA
-            datos_numeric = datos[valid_cols].dropna()
-
-            # Ajustar labels al tamaño de datos limpios
-            if len(datos_numeric) != len(labels):
-                # Mantener solo los índices válidos
-                valid_indices = datos_numeric.index
-                original_indices = datos.index
-                mask = np.isin(original_indices, valid_indices)
-                labels_clean = labels[mask]
-            else:
-                labels_clean = labels
-
-            if len(datos_numeric) != len(labels_clean):
-                ax.text(0.5, 0.5, 'Incompatibilidad en dimensiones de datos',
-                        ha='center', va='center', transform=ax.transAxes)
-                return
-
-            # Aplicar PCA para reducir a 2D
-            scaler = StandardScaler()
-            datos_scaled = scaler.fit_transform(datos_numeric)
-
-            pca = PCA(n_components=2)
-            datos_2d = pca.fit_transform(datos_scaled)
-
-            # Colores por cluster
-            unique_labels = set(labels_clean)
-            colors = plt.cm.Spectral(np.linspace(0, 1, len(unique_labels)))
-
-            for k, col in zip(unique_labels, colors):
-                if k == -1:
-                    # Outliers en negro
-                    col = 'black'
-                    marker = 'x'
-                    label = 'Outliers'
-                    s = 100
-                    alpha = 0.8
-                else:
-                    marker = 'o'
-                    label = f'Cluster {k}'
-                    s = 60
-                    alpha = 0.7
-
-                class_member_mask = (labels_clean == k)
-                xy = datos_2d[class_member_mask]
-
-                if len(xy) > 0:  # Solo graficar si hay puntos
-                    ax.scatter(xy[:, 0], xy[:, 1], c=[col], marker=marker,
-                               s=s, label=label, alpha=alpha, edgecolors='black', linewidth=0.5)
-
-            var_exp = pca.explained_variance_ratio_
-            ax.set_xlabel(f'PC1 ({var_exp[0] * 100:.1f}%)')
-            ax.set_ylabel(f'PC2 ({var_exp[1] * 100:.1f}%)')
-            ax.set_title('Clusters DBSCAN (PCA)')
-            ax.legend(bbox_to_anchor=(1.05, 1), loc='upper left')
-            ax.grid(True, alpha=0.3)
-
-        except Exception as e:
-            ax.text(0.5, 0.5, f'Error: {str(e)[:50]}',
-                    ha='center', va='center', transform=ax.transAxes)
-
-    def _plot_dbscan_info(self, ax, mejor_config):
-        """Mostrar información de parámetros DBSCAN"""
-        try:
-            info_text = f"Parámetros DBSCAN:\n\n"
-            info_text += f"Eps: {mejor_config.get('eps', 0):.3f}\n"
-            info_text += f"Min Samples: {mejor_config.get('min_samples', 0)}\n\n"
-            info_text += f"Resultados:\n"
-            info_text += f"Clusters: {mejor_config.get('n_clusters', 0)}\n"
-            info_text += f"Outliers: {mejor_config.get('n_noise', 0)}\n"
-            info_text += f"Silhouette: {mejor_config.get('silhouette_score', 0):.3f}\n"
-
-            ax.text(0.05, 0.95, info_text, fontsize=11, va='top', ha='left',
-                    family='monospace', transform=ax.transAxes,
-                    bbox=dict(boxstyle='round', facecolor='lightblue', alpha=0.7))
-            ax.set_title('Configuración DBSCAN')
-            ax.axis('off')
-
-        except Exception as e:
-            ax.text(0.5, 0.5, f'Error: {str(e)[:30]}',
-                    ha='center', va='center', transform=ax.transAxes)
-
-    def _plot_dbscan_distribution(self, ax, labels):
-        """Graficar distribución de puntos por cluster"""
-        try:
-            unique_labels = sorted([l for l in set(labels) if l != -1])
-            outliers_count = list(labels).count(-1)
-
-            # Contar puntos por cluster
-            cluster_counts = [list(labels).count(label) for label in unique_labels]
-            cluster_names = [f'Cluster {label}' for label in unique_labels]
-
-            if outliers_count > 0:
-                cluster_counts.append(outliers_count)
-                cluster_names.append('Outliers')
-
-            if cluster_counts:
-                colors = ['red' if name == 'Outliers' else 'skyblue' for name in cluster_names]
-                bars = ax.bar(cluster_names, cluster_counts, color=colors, alpha=0.7, edgecolor='black')
-
-                # Añadir valores en barras
-                for bar, count in zip(bars, cluster_counts):
-                    height = bar.get_height()
-                    ax.text(bar.get_x() + bar.get_width() / 2., height + 0.5,
-                            f'{count}', ha='center', va='bottom', fontweight='bold')
-
-                ax.set_ylabel('Número de Puntos')
-                ax.set_title('Distribución por Cluster')
-                ax.tick_params(axis='x', rotation=45)
-                ax.grid(True, alpha=0.3, axis='y')
-            else:
-                ax.text(0.5, 0.5, 'Sin datos de distribución',
-                        ha='center', va='center', transform=ax.transAxes)
-
-        except Exception as e:
-            ax.text(0.5, 0.5, f'Error: {str(e)[:30]}',
-                    ha='center', va='center', transform=ax.transAxes)
-
-    def _plot_dbscan_stats(self, ax, mejor_config):
-        """Mostrar estadísticas adicionales"""
-        try:
-            n_clusters = mejor_config.get('n_clusters', 0)
-            n_outliers = mejor_config.get('n_noise', 0)
-            total_points = n_clusters * 10 + n_outliers  # Estimación
-
-            # Crear gráfico de pie
-            if n_clusters > 0 or n_outliers > 0:
-                labels_pie = []
-                sizes = []
-                colors = []
-
-                if n_clusters > 0:
-                    labels_pie.append(f'Clusters\n({n_clusters})')
-                    sizes.append(70)  # Porcentaje aproximado
-                    colors.append('lightblue')
-
-                if n_outliers > 0:
-                    labels_pie.append(f'Outliers\n({n_outliers})')
-                    sizes.append(30)
-                    colors.append('red')
-
-                ax.pie(sizes, labels=labels_pie, colors=colors, autopct='%1.1f%%',
-                       startangle=90, alpha=0.7)
-                ax.set_title('Proporción Clusters vs Outliers')
-            else:
-                ax.text(0.5, 0.5, 'Sin estadísticas disponibles',
-                        ha='center', va='center', transform=ax.transAxes)
-
-        except Exception as e:
-            ax.text(0.5, 0.5, f'Error: {str(e)[:30]}',
-                    ha='center', va='center', transform=ax.transAxes)
-
-    # 8. Agregar botón de limpiar gráfico en _create_viz_tab
-    def _create_viz_tab(self) -> QWidget:
-        """Crear tab de visualizaciones con botón de limpiar"""
-        widget = QWidget()
-        layout = QVBoxLayout()
-
-        # Canvas para matplotlib
-        self.figure = Figure(figsize=(12, 8))
-        self.canvas = FigureCanvas(self.figure)
-
-        scroll = QScrollArea()
-        scroll.setWidget(self.canvas)
-        scroll.setWidgetResizable(True)
-        layout.addWidget(scroll)
-
-        # Controles mejorados
-        controls_layout = QHBoxLayout()
-
-        self.save_fig_btn = QPushButton("💾 Guardar Gráfico")
-        self.save_fig_btn.clicked.connect(self._save_figure)
-        controls_layout.addWidget(self.save_fig_btn)
-
-        # NUEVO: Botón de limpiar gráfico
-        self.clear_fig_btn = QPushButton("🗑️ Limpiar Gráfico")
-        self.clear_fig_btn.clicked.connect(self._clear_figure)
-        self.clear_fig_btn.setStyleSheet("""
-            QPushButton {
-                background-color: #e74c3c;
-                color: white;
-                font-weight: bold;
-            }
-            QPushButton:hover {
-                background-color: #c0392b;
-            }
-        """)
-        controls_layout.addWidget(self.clear_fig_btn)
-
-        controls_layout.addStretch()
-        layout.addLayout(controls_layout)
-
-        widget.setLayout(layout)
-        return widget
-
-    # 9. Nuevo método para limpiar figura
+                QMessageBox.critical(self, "Error", f"No se pudo guardar:\n{e}")
+
     def _clear_figure(self):
-        """Limpiar completamente la figura"""
+        """Limpiar figura"""
         try:
             self.figure.clear()
             plt.close('all')
 
-            # Mostrar mensaje de figura limpia
             ax = self.figure.add_subplot(111)
-            ax.text(0.5, 0.5, 'Gráfico limpiado\n\nEjecuta un nuevo análisis para ver visualizaciones',
-                    ha='center', va='center', transform=ax.transAxes,
-                    fontsize=14, bbox=dict(boxstyle='round', facecolor='lightgreen', alpha=0.7))
+            ax.text(0.5, 0.5, 'Gráfico limpiado\n\nEjecuta un nuevo análisis',
+                   ha='center', va='center', transform=ax.transAxes,
+                   fontsize=14, bbox=dict(boxstyle='round', facecolor='lightgreen'))
             ax.set_title('Figura Limpia')
             ax.axis('off')
 
             self.canvas.draw_idle()
-
-            # Log de la acción
-            if hasattr(self.parent(), 'log'):
-                self.parent().log("🗑️ Gráfico limpiado manualmente")
-
         except Exception as e:
-            print(f"Error limpiando figura: {e}")
-            QMessageBox.warning(self, "Error", f"No se pudo limpiar el gráfico:\n{e}")
->>>>>>> 73b8f33 (Vivan los papus)
-
-    def _plot_dbscan_info(self, ax, mejor_config):
-        """Mostrar información de parámetros DBSCAN"""
+            QMessageBox.warning(self, "Error", f"No se pudo limpiar:\n{e}")
+
+    def _export_results(self):
+        """Exportar resultados"""
+        if not self.current_results or 'datos_originales' not in self.current_results:
+            QMessageBox.warning(self, "Sin datos", "No hay resultados para exportar.")
+            return
+
+        file_path, _ = QFileDialog.getSaveFileName(
+            self, "Exportar Resultados", "", "Archivo CSV (*.csv)"
+        )
+        if file_path:
+            try:
+                df = self.current_results['datos_originales'].copy()
+
+                if self.current_results.get('tipo') == 'kmeans_optimizado':
+                    k_opt = self.current_results.get('recomendacion_k')
+                    if k_opt and 'resultados_por_k' in self.current_results:
+                        if k_opt in self.current_results['resultados_por_k']:
+                            labels = self.current_results['resultados_por_k'][k_opt]['labels']
+                            df['Cluster'] = labels[:len(df)]
+
+                elif self.current_results.get('tipo') == 'dbscan_optimizado':
+                    config = self.current_results.get('mejor_configuracion', {})
+                    if 'labels' in config:
+                        labels = config['labels']
+                        df['Cluster'] = labels[:len(df)]
+
+                df.to_csv(file_path, index=False, encoding='utf-8-sig')
+                QMessageBox.information(self, "Éxito", f"Resultados exportados a:\n{file_path}")
+            except Exception as e:
+                QMessageBox.critical(self, "Error", f"No se pudo exportar:\n{e}")
+
+    def _generate_report(self):
+        """Generar reporte"""
+        if not self.current_results:
+            QMessageBox.warning(self, "Sin datos", "No hay resultados para el reporte.")
+            return
+
+        file_path, _ = QFileDialog.getSaveFileName(
+            self, "Guardar Reporte", "", "Archivo de texto (*.txt)"
+        )
+        if not file_path:
+            return
+
         try:
-            info_text = f"Parámetros DBSCAN:\n\n"
-            info_text += f"Eps: {mejor_config.get('eps', 0):.3f}\n"
-            info_text += f"Min Samples: {mejor_config.get('min_samples', 0)}\n\n"
-            info_text += f"Resultados:\n"
-            info_text += f"Clusters: {mejor_config.get('n_clusters', 0)}\n"
-            info_text += f"Outliers: {mejor_config.get('n_noise', 0)}\n"
-            info_text += f"Silhouette: {mejor_config.get('silhouette_score', 0):.3f}\n"
-
-            ax.text(0.05, 0.95, info_text, fontsize=11, va='top', ha='left',
-                    family='monospace', transform=ax.transAxes,
-                    bbox=dict(boxstyle='round', facecolor='lightblue', alpha=0.7))
-            ax.set_title('Configuración DBSCAN')
-            ax.axis('off')
-
+            with open(file_path, "w", encoding="utf-8") as f:
+                f.write("=== Reporte de ML No Supervisado ===\n\n")
+                f.write(f"Tipo de análisis: {self.current_results.get('tipo', 'N/A')}\n")
+                f.write(f"Fecha: {datetime.now().strftime('%Y-%m-%d %H:%M:%S')}\n\n")
+
+                if 'recomendaciones' in self.current_results:
+                    f.write("Recomendaciones:\n")
+                    for i, rec in enumerate(self.current_results['recomendaciones'], 1):
+                        f.write(f"{i}. {rec}\n")
+
+            QMessageBox.information(self, "Éxito", f"Reporte guardado en:\n{file_path}")
         except Exception as e:
-            ax.text(0.5, 0.5, f'Error: {str(e)[:30]}',
-                    ha='center', va='center', transform=ax.transAxes)
-
-    def _plot_dbscan_distribution(self, ax, labels):
-        """Graficar distribución de puntos por cluster"""
-        try:
-            unique_labels = sorted([l for l in set(labels) if l != -1])
-            outliers_count = list(labels).count(-1)
-
-            # Contar puntos por cluster
-            cluster_counts = [list(labels).count(label) for label in unique_labels]
-            cluster_names = [f'Cluster {label}' for label in unique_labels]
-
-            if outliers_count > 0:
-                cluster_counts.append(outliers_count)
-                cluster_names.append('Outliers')
-
-            if cluster_counts:
-                colors = ['red' if name == 'Outliers' else 'skyblue' for name in cluster_names]
-                bars = ax.bar(cluster_names, cluster_counts, color=colors, alpha=0.7, edgecolor='black')
-
-                # Añadir valores en barras
-                for bar, count in zip(bars, cluster_counts):
-                    height = bar.get_height()
-                    ax.text(bar.get_x() + bar.get_width() / 2., height + 0.5,
-                            f'{count}', ha='center', va='bottom', fontweight='bold')
-
-                ax.set_ylabel('Número de Puntos')
-                ax.set_title('Distribución por Cluster')
-                ax.tick_params(axis='x', rotation=45)
-                ax.grid(True, alpha=0.3, axis='y')
-            else:
-                ax.text(0.5, 0.5, 'Sin datos de distribución',
-                        ha='center', va='center', transform=ax.transAxes)
-
-        except Exception as e:
-            ax.text(0.5, 0.5, f'Error: {str(e)[:30]}',
-                    ha='center', va='center', transform=ax.transAxes)
-
-    def _plot_dbscan_stats(self, ax, mejor_config):
-        """Mostrar estadísticas adicionales"""
-        try:
-            n_clusters = mejor_config.get('n_clusters', 0)
-            n_outliers = mejor_config.get('n_noise', 0)
-            total_points = n_clusters * 10 + n_outliers  # Estimación
-
-            # Crear gráfico de pie
-            if n_clusters > 0 or n_outliers > 0:
-                labels_pie = []
-                sizes = []
-                colors = []
-
-                if n_clusters > 0:
-                    labels_pie.append(f'Clusters\n({n_clusters})')
-                    sizes.append(70)  # Porcentaje aproximado
-                    colors.append('lightblue')
-
-                if n_outliers > 0:
-                    labels_pie.append(f'Outliers\n({n_outliers})')
-                    sizes.append(30)
-                    colors.append('red')
-
-                ax.pie(sizes, labels=labels_pie, colors=colors, autopct='%1.1f%%',
-                       startangle=90, alpha=0.7)
-                ax.set_title('Proporción Clusters vs Outliers')
-            else:
-                ax.text(0.5, 0.5, 'Sin estadísticas disponibles',
-                        ha='center', va='center', transform=ax.transAxes)
-
-        except Exception as e:
-            ax.text(0.5, 0.5, f'Error: {str(e)[:30]}',
-                    ha='center', va='center', transform=ax.transAxes)
-
-    # 8. Agregar botón de limpiar gráfico en _create_viz_tab
-    def _create_viz_tab(self) -> QWidget:
-        """Crear tab de visualizaciones con botón de limpiar"""
-        widget = QWidget()
-        layout = QVBoxLayout()
-
-        # Canvas para matplotlib
-        self.figure = Figure(figsize=(12, 8))
-        self.canvas = FigureCanvas(self.figure)
-
-        scroll = QScrollArea()
-        scroll.setWidget(self.canvas)
-        scroll.setWidgetResizable(True)
-        layout.addWidget(scroll)
-
-        # Controles mejorados
-        controls_layout = QHBoxLayout()
-
-        self.save_fig_btn = QPushButton("💾 Guardar Gráfico")
-        self.save_fig_btn.clicked.connect(self._save_figure)
-        controls_layout.addWidget(self.save_fig_btn)
-
-        # NUEVO: Botón de limpiar gráfico
-        self.clear_fig_btn = QPushButton("🗑️ Limpiar Gráfico")
-        self.clear_fig_btn.clicked.connect(self._clear_figure)
-        self.clear_fig_btn.setStyleSheet("""
-            QPushButton {
-                background-color: #e74c3c;
-                color: white;
-                font-weight: bold;
-            }
-            QPushButton:hover {
-                background-color: #c0392b;
-            }
-        """)
-        controls_layout.addWidget(self.clear_fig_btn)
-
-        controls_layout.addStretch()
-        layout.addLayout(controls_layout)
-
-        widget.setLayout(layout)
-        return widget
-
-    # 9. Nuevo método para limpiar figura
-    def _clear_figure(self):
-        """Limpiar completamente la figura"""
-        try:
-            self.figure.clear()
-            plt.close('all')
-
-            # Mostrar mensaje de figura limpia
-            ax = self.figure.add_subplot(111)
-            ax.text(0.5, 0.5, 'Gráfico limpiado\n\nEjecuta un nuevo análisis para ver visualizaciones',
-                    ha='center', va='center', transform=ax.transAxes,
-                    fontsize=14, bbox=dict(boxstyle='round', facecolor='lightgreen', alpha=0.7))
-            ax.set_title('Figura Limpia')
-            ax.axis('off')
-
-            self.canvas.draw_idle()
-
-            # Log de la acción
-            if hasattr(self.parent(), 'log'):
-                self.parent().log("🗑️ Gráfico limpiado manualmente")
-
-        except Exception as e:
-            print(f"Error limpiando figura: {e}")
-            QMessageBox.warning(self, "Error", f"No se pudo limpiar el gráfico:\n{e}")
-
-
-    def _export_results(self):
-        """Exportar resultados actuales a un archivo CSV"""
-        from PyQt5.QtWidgets import QFileDialog, QMessageBox
-        import pandas as pd
-
-        try:
-            if not hasattr(self, 'current_results') or 'datos_originales' not in self.current_results:
-                QMessageBox.warning(self, "Sin datos", "No hay resultados para exportar.")
-                return
-
-            # Obtener DataFrame original y etiquetas de cluster
-            df = self.current_results['datos_originales'].copy()
-            mejor_config = self.current_results.get('mejor_configuracion', {})
-            if 'cluster_labels' in mejor_config:
-                df['Cluster'] = mejor_config['cluster_labels'][:len(df)]
-
-            # Diálogo para guardar archivo
-            file_path, _ = QFileDialog.getSaveFileName(
-                self,
-                "Exportar Resultados",
-                "",
-                "Archivo CSV (*.csv);;Todos los archivos (*.*)"
-            )
-
-            if file_path:
-                df.to_csv(file_path, index=False, encoding='utf-8-sig')
-                QMessageBox.information(self, "Exportación completada",
-                                        f"Resultados exportados a:\n{file_path}")
-
-        except Exception as e:
-            QMessageBox.critical(self, "Error", f"No se pudieron exportar los resultados:\n{str(e)}")
-
-    def _create_metrics_tab(self) -> QWidget:
-        """Crear tab de métricas"""
-        widget = QWidget()
-        layout = QVBoxLayout()
-
-        self.metrics_table = QTableWidget()
-        self.metrics_table.setAlternatingRowColors(True)
-        layout.addWidget(self.metrics_table)
-
-        widget.setLayout(layout)
-        return widget
-
-<<<<<<< HEAD
-=======
-<<<<<<< HEAD
-    def _create_viz_tab(self) -> QWidget:
-        """Crear tab de visualizaciones"""
-        widget = QWidget()
-        layout = QVBoxLayout()
-
-        # Canvas para matplotlib
-        self.figure = Figure(figsize=(12, 8))
-        self.canvas = FigureCanvas(self.figure)
-
-        scroll = QScrollArea()
-        scroll.setWidget(self.canvas)
-        scroll.setWidgetResizable(True)
-        layout.addWidget(scroll)
-
-        # Controles
-        controls_layout = QHBoxLayout()
-
-        self.save_fig_btn = QPushButton("💾 Guardar Gráfico")
-        self.save_fig_btn.clicked.connect(self._save_figure)
-        controls_layout.addWidget(self.save_fig_btn)
-
-        controls_layout.addStretch()
-        layout.addLayout(controls_layout)
-
-        widget.setLayout(layout)
-        return widget
-
-
-=======
->>>>>>> 73b8f33 (Vivan los papus)
->>>>>>> 2d8e0fe9
-# ==================== VENTANA PRINCIPAL MEJORADA ====================
+            QMessageBox.critical(self, "Error", f"No se pudo generar el reporte:\n{e}")
+
+# ==================== VENTANA PRINCIPAL ====================
 
 class NoSupervisadoWindow(QWidget, ThemedWidget):
-    """Ventana principal para ML No Supervisado"""
+    """Ventana principal para ML No Supervisado optimizada"""
 
     def __init__(self):
         QWidget.__init__(self)
@@ -3000,8 +2184,6 @@
             print("⚠️ NoSupervisadoWindow: DataManager no importado")
 
         self.setup_ui()
-
-        # Verificar datos al inicio
         self.check_data_availability()
         print("✅ NoSupervisadoWindow: Inicialización completada")
 
@@ -3026,7 +2208,7 @@
         # Contenido principal
         content_splitter = QSplitter(Qt.Horizontal)
 
-        # Panel izquierdo con scroll
+        # Panel izquierdo
         left_panel = self.create_left_panel()
         content_splitter.addWidget(left_panel)
 
@@ -3106,7 +2288,7 @@
         for btn in buttons:
             btn.setEnabled(enabled)
 
-    # ==================== CONFIGURACIÓN DE UI MEJORADA ====================
+    # ==================== CONFIGURACIÓN DE UI ====================
 
     def create_header(self) -> QWidget:
         """Crear header de la ventana"""
@@ -3150,8 +2332,7 @@
         return header
 
     def create_left_panel(self) -> QWidget:
-        """Crear panel izquierdo con scroll mejorado"""
-        # Widget principal
+        """Crear panel izquierdo"""
         main_widget = QWidget()
         main_layout = QVBoxLayout()
         main_layout.setContentsMargins(0, 0, 0, 0)
@@ -3159,11 +2340,9 @@
         # Crear scroll area
         scroll_area = QScrollArea()
         scroll_area.setWidgetResizable(True)
-        scroll_area.setHorizontalScrollBarPolicy(Qt.ScrollBarAsNeeded)
-        scroll_area.setVerticalScrollBarPolicy(Qt.ScrollBarAsNeeded)
         scroll_area.setMinimumWidth(400)
 
-        # Widget de contenido del scroll
+        # Widget de contenido
         content_widget = QWidget()
         layout = QVBoxLayout()
         layout.setSpacing(15)
@@ -3178,21 +2357,14 @@
         self.configuration = ConfigurationWidget()
         layout.addWidget(self.configuration)
 
-        # Botones de análisis mejorados
+        # Botones de análisis
         analysis_group = QGroupBox("🚀 Análisis Disponibles")
         analysis_layout = QVBoxLayout()
         analysis_layout.setSpacing(12)
 
         # Clustering
         clustering_label = QLabel("🎯 Algoritmos de Clustering")
-        clustering_label.setStyleSheet("""
-            font-weight: bold; 
-            color: #2c3e50; 
-            font-size: 13px;
-            background-color: #ecf0f1;
-            padding: 8px;
-            border-radius: 4px;
-        """)
+        clustering_label.setStyleSheet("font-weight: bold; color: #2c3e50; font-size: 13px;")
         analysis_layout.addWidget(clustering_label)
 
         self.kmeans_btn = QPushButton("🔹 K-Means Optimizado")
@@ -3203,115 +2375,50 @@
 
         self.hierarchical_btn = QPushButton("🔸 Clustering Jerárquico")
         self.hierarchical_btn.setMinimumHeight(40)
-        self.hierarchical_btn.setToolTip("Clustering basado en dendrogramas con múltiples métodos de enlace")
+        self.hierarchical_btn.setToolTip("Clustering basado en jerarquías")
         self.hierarchical_btn.clicked.connect(lambda: self.run_analysis('clustering_jerarquico'))
         analysis_layout.addWidget(self.hierarchical_btn)
 
         self.dbscan_btn = QPushButton("🔺 DBSCAN")
         self.dbscan_btn.setMinimumHeight(40)
-        self.dbscan_btn.setToolTip("Clustering basado en densidad con detección automática de outliers")
+        self.dbscan_btn.setToolTip("Clustering basado en densidad con detección de outliers")
         self.dbscan_btn.clicked.connect(lambda: self.run_analysis('dbscan'))
         analysis_layout.addWidget(self.dbscan_btn)
 
-        # Separador visual
-        separator1 = QFrame()
-        separator1.setFrameShape(QFrame.HLine)
-        separator1.setFrameShadow(QFrame.Sunken)
-        separator1.setStyleSheet("color: #bdc3c7;")
-        analysis_layout.addWidget(separator1)
-
-        # Reducción dimensional
+        # PCA
         pca_label = QLabel("📊 Reducción Dimensional")
-        pca_label.setStyleSheet("""
-            font-weight: bold; 
-            color: #2c3e50; 
-            font-size: 13px;
-            background-color: #e8f5e8;
-            padding: 8px;
-            border-radius: 4px;
-        """)
+        pca_label.setStyleSheet("font-weight: bold; color: #2c3e50; font-size: 13px;")
         analysis_layout.addWidget(pca_label)
 
         self.pca_btn = QPushButton("🔹 PCA Avanzado")
         self.pca_btn.setMinimumHeight(40)
-        self.pca_btn.setToolTip("Análisis de Componentes Principales lineal y no lineal (Kernel PCA)")
+        self.pca_btn.setToolTip("Análisis de Componentes Principales")
         self.pca_btn.clicked.connect(lambda: self.run_analysis('pca_avanzado'))
         analysis_layout.addWidget(self.pca_btn)
 
-        # Separador visual
-        separator2 = QFrame()
-        separator2.setFrameShape(QFrame.HLine)
-        separator2.setFrameShadow(QFrame.Sunken)
-        separator2.setStyleSheet("color: #bdc3c7;")
-        analysis_layout.addWidget(separator2)
-
         # Análisis exploratorio
         exp_label = QLabel("🔍 Análisis Exploratorio")
-        exp_label.setStyleSheet("""
-            font-weight: bold; 
-            color: #2c3e50; 
-            font-size: 13px;
-            background-color: #fff2e8;
-            padding: 8px;
-            border-radius: 4px;
-        """)
+        exp_label.setStyleSheet("font-weight: bold; color: #2c3e50; font-size: 13px;")
         analysis_layout.addWidget(exp_label)
 
         self.exploratory_btn = QPushButton("🔹 Análisis Completo")
         self.exploratory_btn.setMinimumHeight(40)
-        self.exploratory_btn.setToolTip("Análisis exploratorio completo: correlaciones, distribuciones y outliers")
+        self.exploratory_btn.setToolTip("Análisis exploratorio completo")
         self.exploratory_btn.clicked.connect(lambda: self.run_analysis('analisis_exploratorio'))
         analysis_layout.addWidget(self.exploratory_btn)
 
-        # Espacio flexible
-        analysis_layout.addStretch()
-
-        # Separador visual
-        separator3 = QFrame()
-        separator3.setFrameShape(QFrame.HLine)
-        separator3.setFrameShadow(QFrame.Sunken)
-        separator3.setStyleSheet("color: #bdc3c7;")
-        analysis_layout.addWidget(separator3)
-
-        # Botones de control
-        control_label = QLabel("⚙️ Control de Análisis")
-        control_label.setStyleSheet("""
-            font-weight: bold; 
-            color: #2c3e50; 
-            font-size: 13px;
-            background-color: #ffeaea;
-            padding: 8px;
-            border-radius: 4px;
-        """)
-        analysis_layout.addWidget(control_label)
-
+        # Botón de cancelar
         self.cancel_btn = QPushButton("❌ Cancelar Análisis")
         self.cancel_btn.setMinimumHeight(40)
         self.cancel_btn.setVisible(False)
-        self.cancel_btn.setToolTip("Cancelar el análisis actual")
         self.cancel_btn.clicked.connect(self.cancel_analysis)
-        self.cancel_btn.setStyleSheet("""
-            QPushButton {
-                background-color: #e74c3c;
-                color: white;
-                border: none;
-                border-radius: 6px;
-                font-weight: bold;
-                font-size: 12px;
-            }
-            QPushButton:hover {
-                background-color: #c0392b;
-            }
-            QPushButton:pressed {
-                background-color: #a93226;
-            }
-        """)
+        self.cancel_btn.setStyleSheet("background-color: #e74c3c; color: white; font-weight: bold;")
         analysis_layout.addWidget(self.cancel_btn)
 
+        analysis_layout.addStretch()
         analysis_group.setLayout(analysis_layout)
         layout.addWidget(analysis_group)
 
-        # Espacio al final
         layout.addStretch()
 
         content_widget.setLayout(layout)
@@ -3378,10 +2485,7 @@
             QMessageBox.information(
                 self, "Datos Demo",
                 f"Se generaron {len(demo_data)} muestras con {demo_data.shape[1]} variables\n\n"
-                "Los datos incluyen parámetros de calidad del agua realistas con:\n"
-                "• Múltiples estaciones de monitoreo\n"
-                "• Correlaciones naturales entre variables\n"
-                "• Outliers para pruebas de robustez"
+                "Los datos incluyen parámetros de calidad del agua realistas."
             )
 
         except Exception as e:
@@ -3391,15 +2495,14 @@
     # ==================== EJECUCIÓN DE ANÁLISIS ====================
 
     def run_analysis(self, analysis_type: str):
-        """Ejecutar análisis específico"""
+        """Ejecutar análisis específico con monitor de hilos"""
         if not self.validate_selection():
             return
 
         if not ML_AVAILABLE:
             QMessageBox.critical(
                 self, "Error",
-                "Las librerías de Machine Learning no están disponibles.\n"
-                "Verifica que scikit-learn, matplotlib y seaborn estén instalados."
+                "Las librerías de Machine Learning no están disponibles."
             )
             return
 
@@ -3407,77 +2510,60 @@
         variables = self.variable_selection.get_selected_variables()
         config = self.configuration.get_config()
 
-        # Configurar kwargs base comunes
-        base_kwargs = {
+        # Configurar kwargs base
+        kwargs = {
             'variables': variables,
             'escalado': config['scaling_method'],
-            'verbose': config['verbose']
+            'verbose': config['verbose'],
+            'random_state': config['random_state']
         }
 
-        # Configurar kwargs específicos según el tipo de análisis
+        # Añadir configuración específica
         if analysis_type == 'kmeans_optimizado':
-            kwargs = {
-                **base_kwargs,
-                'k_range': config['kmeans_k_range'],
-                'criterios_optimo': ['silhouette', 'elbow', 'gap'],
-                'random_state': config['random_state']
-            }
+            kwargs['kmeans_k_range'] = config['kmeans_k_range']
         elif analysis_type == 'clustering_jerarquico':
-            kwargs = {
-                **base_kwargs,
-                'metodos': [config['hierarchical_method']],
-                'metricas': [config['hierarchical_metric']],
-                'max_clusters': config['hierarchical_max_clusters']
-            }
+            kwargs['hierarchical_method'] = config['hierarchical_method']
+            kwargs['hierarchical_metric'] = config['hierarchical_metric']
+            kwargs['hierarchical_max_clusters'] = config['hierarchical_max_clusters']
         elif analysis_type == 'dbscan':
-            kwargs = {
-                **base_kwargs,
-                'optimizar_parametros': config['dbscan_optimize']
-            }
-            # Añadir contamination solo si se maneja outliers
-            if config['handle_outliers']:
-                kwargs['contamination'] = config['outlier_contamination']
-
+            kwargs['dbscan_optimize'] = config['dbscan_optimize']
         elif analysis_type == 'pca_avanzado':
-            metodos = ['linear']
-            if config['pca_include_kernel']:
-                metodos.append('kernel')
-            kwargs = {
-                **base_kwargs,
-                'metodos': metodos,
-                'explicar_varianza_objetivo': config['pca_variance_threshold'],
-                'random_state': config['random_state']
-            }
-            # Añadir parámetros de kernel PCA si está habilitado
-            if config['pca_include_kernel']:
-                kwargs.update({
-                    'max_components': config['pca_max_components']
-                })
+            kwargs['pca_variance_threshold'] = config['pca_variance_threshold']
         elif analysis_type == 'analisis_exploratorio':
-            kwargs = {
-                **base_kwargs,
-                'handle_outliers': config['handle_outliers']
-            }
-            # Añadir método de outliers si está habilitado
-            if config['handle_outliers']:
-                kwargs['outlier_method'] = config['outlier_method']
-                kwargs['random_state'] = config['random_state']
+            kwargs['handle_outliers'] = config['handle_outliers']
 
         # Mostrar progreso
         self.show_progress(True)
-        self.log(f"🚀 Iniciando análisis: {analysis_type}")
-        self.log(f"📊 Variables seleccionadas: {len(variables)}")
-        self.log(f"⚙️ Configuración: {config['scaling_method']} scaling")
+
+        # Mostrar monitor de hilos solo para clustering jerárquico
+        if analysis_type == 'clustering_jerarquico' and hasattr(self.thread_monitor, 'reset'):
+            try:
+                self.thread_monitor.setVisible(True)
+                self.thread_monitor.reset()
+            except Exception as e:
+                print(f"Error en thread_monitor: {e}")
+
+        self.log(f"Iniciando análisis: {analysis_type}")
+        self.log(f"Variables seleccionadas: {len(variables)}")
 
         # Crear worker
         self.current_worker = MLNoSupervisadoWorker(analysis_type, self.current_data, **kwargs)
 
-        # Conectar señales
+        # Conectar señales existentes
         self.current_worker.progress.connect(self.progress_bar.setValue)
         self.current_worker.status.connect(self.log)
         self.current_worker.finished.connect(self.on_analysis_finished)
         self.current_worker.error.connect(self.on_analysis_error)
         self.current_worker.log.connect(self.log)
+
+        # Conectar señal del monitor de hilos (solo para clustering jerárquico)
+        if analysis_type == 'clustering_jerarquico':
+            if hasattr(self.current_worker, 'thread_activity') and hasattr(self.thread_monitor,
+                                                                           'update_active_threads'):
+                try:
+                    self.current_worker.thread_activity.connect(self.thread_monitor.update_active_threads)
+                except Exception as e:
+                    print(f"Error conectando thread_activity: {e}")
 
         # Iniciar
         self.current_worker.start()
@@ -3530,26 +2616,13 @@
 
         self.log("✅ Análisis completado exitosamente")
 
-        # Mostrar resumen rápido en el log
-        if 'tipo' in results:
-            if results['tipo'] == 'kmeans_optimizado' and 'recomendacion_k' in results:
-                self.log(f"🎯 K óptimo recomendado: {results['recomendacion_k']}")
-            elif results['tipo'] == 'dbscan_optimizado' and 'mejor_configuracion' in results:
-                config = results['mejor_configuracion']
-                self.log(f"🎯 DBSCAN: {config.get('n_clusters', 0)} clusters, {config.get('n_noise', 0)} outliers")
-            elif results['tipo'] == 'pca_completo_avanzado':
-                if 'linear' in results.get('resultados_por_metodo', {}):
-                    linear = results['resultados_por_metodo']['linear']
-                    self.log(f"📊 PCA: {linear.get('componentes_recomendados', 'N/A')} componentes recomendados")
-
     @pyqtSlot(str)
     def on_analysis_error(self, error_msg: str):
         """Cuando ocurre un error"""
         self.show_progress(False)
         self.log(f"❌ Error: {error_msg}")
         QMessageBox.critical(self, "Error en Análisis",
-                            f"Error durante el análisis:\n\n{error_msg}\n\n"
-                            "Revisa los datos y la configuración.")
+                             f"Error durante el análisis:\n\n{error_msg}")
 
     def on_variables_changed(self):
         """Cuando cambian las variables seleccionadas"""
@@ -3560,11 +2633,25 @@
     # ==================== UTILIDADES ====================
 
     def show_progress(self, show: bool):
-        """Mostrar/ocultar progreso"""
+        """Mostrar/ocultar progreso y monitor de hilos"""
         self.progress_bar.setVisible(show)
         self.cancel_btn.setVisible(show)
+
         if show:
             self.progress_bar.setValue(0)
+            # Intentar resetear monitor solo si existe
+            if hasattr(self.thread_monitor, 'reset'):
+                try:
+                    self.thread_monitor.reset()
+                except:
+                    pass
+        else:
+            # Ocultar monitor cuando termine
+            if hasattr(self.thread_monitor, 'setVisible'):
+                try:
+                    self.thread_monitor.setVisible(False)
+                except:
+                    pass
 
         # Deshabilitar botones durante análisis
         self.enable_analysis_buttons(not show)
@@ -3588,76 +2675,43 @@
         help_dialog = QDialog(self)
         help_dialog.setWindowTitle("Ayuda - Machine Learning No Supervisado")
         help_dialog.setModal(True)
-        help_dialog.resize(800, 700)
+        help_dialog.resize(800, 600)
 
         layout = QVBoxLayout()
 
         help_text = QTextEdit()
         help_text.setReadOnly(True)
         help_text.setHtml("""
-        <h2>🔍 Machine Learning No Supervisado</h2>
-
-        <h3>📌 ¿Qué es el ML No Supervisado?</h3>
-        <p>El aprendizaje no supervisado busca patrones ocultos en datos sin etiquetas predefinidas. 
-        Es ideal para explorar datos y descubrir estructuras subyacentes.</p>
-
-        <h3>🎯 Técnicas de Clustering:</h3>
-        <ul>
-        <li><b>K-Means Optimizado:</b> Agrupa datos en K clusters esféricos con selección automática del K óptimo</li>
-        <li><b>Clustering Jerárquico:</b> Crea dendrogramas con jerarquías de grupos, ideal para estructuras anidadas</li>
-        <li><b>DBSCAN:</b> Detecta clusters de densidad variable y outliers automáticamente</li>
-        </ul>
-
-        <h3>📊 Reducción Dimensional:</h3>
-        <ul>
-        <li><b>PCA Linear:</b> Proyecta datos en componentes principales lineales</li>
-        <li><b>Kernel PCA:</b> PCA no lineal para patrones complejos con kernels RBF, polinomial, etc.</li>
-        </ul>
-
-        <h3>🔍 Análisis Exploratorio:</h3>
-        <ul>
-        <li><b>Correlaciones:</b> Detecta relaciones lineales y no lineales entre variables</li>
-        <li><b>Distribuciones:</b> Analiza patrones de distribución y normalidad</li>
-        <li><b>Outliers:</b> Identifica valores atípicos con múltiples métodos</li>
-        </ul>
-
-        <h3>🚀 Cómo usar (Flujo recomendado):</h3>
-        <ol>
-        <li><b>Cargar datos:</b> Desde el módulo "Cargar Datos" o usa el botón Demo</li>
-        <li><b>Seleccionar variables:</b> Usa el botón "Auto" para selección inteligente</li>
-        <li><b>Configurar análisis:</b> Ajusta parámetros según tus necesidades</li>
-        <li><b>Ejecutar análisis:</b> Comienza con "Análisis Exploratorio" para entender los datos</li>
-        <li><b>Revisar resultados:</b> Usa las pestañas de visualización y métricas</li>
-        <li><b>Refinar análisis:</b> Ajusta parámetros y repite según resultados</li>
-        </ol>
-
-        <h3>💡 Consejos y Mejores Prácticas:</h3>
-        <ul>
-        <li><b>Orden recomendado:</b> Análisis Exploratorio → PCA → K-Means → DBSCAN → Jerárquico</li>
-        <li><b>Selección de variables:</b> Evita variables con >50% de valores faltantes</li>
-        <li><b>Escalado:</b> Standard es recomendado para la mayoría de casos</li>
-        <li><b>K-Means:</b> Prueba rangos de 2-8 clusters inicialmente</li>
-        <li><b>PCA:</b> 95% de varianza explicada es un buen punto de partida</li>
-        <li><b>DBSCAN:</b> Ideal cuando no conoces el número de clusters</li>
-        <li><b>Outliers:</b> Isolation Forest es robusto para datos multidimensionales</li>
-        </ul>
-
-        <h3>📈 Interpretación de Resultados:</h3>
-        <ul>
-        <li><b>Silhouette Score:</b> >0.7 excelente, 0.5-0.7 bueno, <0.5 débil</li>
-        <li><b>Davies-Bouldin:</b> Menor es mejor (clusters más separados)</li>
-        <li><b>Varianza PCA:</b> Primer componente debería explicar >30% idealmente</li>
-        <li><b>Outliers:</b> 5-10% es normal, >20% puede indicar problemas en datos</li>
-        </ul>
-
-        <h3>🚨 Solución de Problemas:</h3>
-        <ul>
-        <li><b>Error "No clusters":</b> Verifica escalado y selección de variables</li>
-        <li><b>Resultados inconsistentes:</b> Fija la semilla aleatoria</li>
-        <li><b>Análisis lento:</b> Reduce variables o usa muestreo</li>
-        <li><b>PCA sin sentido:</b> Verifica correlaciones entre variables</li>
-        </ul>
-        """)
+            <h2>Machine Learning No Supervisado</h2>
+
+            <h3>Técnicas disponibles:</h3>
+            <ul>
+            <li><b>K-Means:</b> Agrupa datos en K clusters esféricos</li>
+            <li><b>DBSCAN:</b> Detecta clusters de densidad variable y outliers</li>
+            <li><b>Clustering Jerárquico:</b> Crea jerarquías de grupos</li>
+            <li><b>PCA:</b> Reduce dimensionalidad manteniendo varianza</li>
+            <li><b>Análisis Exploratorio:</b> Examina correlaciones y distribuciones</li>
+            </ul>
+
+            <h3>Flujo recomendado:</h3>
+            <ol>
+            <li>Cargar datos desde el módulo "Cargar Datos" o usar Demo</li>
+            <li>Seleccionar variables (usar botón "Auto" para selección inteligente)</li>
+            <li>Configurar parámetros según necesidades</li>
+            <li>Ejecutar "Análisis Exploratorio" primero</li>
+            <li>Aplicar técnicas de clustering o PCA</li>
+            <li>Revisar resultados en las pestañas de visualización</li>
+            </ol>
+
+            <h3>Consejos:</h3>
+            <ul>
+            <li>Standard scaling es recomendado para la mayoría de casos</li>
+            <li>Evita variables con más del 50% de valores faltantes</li>
+            <li>K-Means funciona bien con clusters esféricos</li>
+            <li>DBSCAN es ideal cuando no conoces el número de clusters</li>
+            <li>PCA es útil cuando tienes muchas variables correlacionadas</li>
+            </ul>
+            """)
         layout.addWidget(help_text)
 
         # Botones
@@ -3669,231 +2723,114 @@
         help_dialog.exec_()
 
     def apply_styles(self):
-        """Aplicar estilos personalizados mejorados"""
+        """Aplicar estilos personalizados"""
         style = """
-        /* Estilos generales */
-        QWidget {
-            font-family: 'Segoe UI', Arial, sans-serif;
-        }
-
-        /* GroupBox styling */
-        QGroupBox {
-            font-weight: bold;
-            border: 2px solid #bdc3c7;
-            border-radius: 8px;
-            margin-top: 1ex;
-            padding-top: 10px;
-            background-color: #fafafa;
-        }
-
-        QGroupBox::title {
-            subcontrol-origin: margin;
-            left: 15px;
-            padding: 0 8px 0 8px;
-            background-color: white;
-            border-radius: 4px;
-        }
-
-        /* Botones principales */
-        QPushButton {
-            background-color: #3498db;
-            border: none;
-            color: white;
-            padding: 8px 16px;
-            border-radius: 6px;
-            font-weight: bold;
-            font-size: 12px;
-        }
-
-        QPushButton:hover {
-            background-color: #2980b9;
-        }
-
-        QPushButton:pressed {
-            background-color: #21618c;
-        }
-
-        QPushButton:disabled {
-            background-color: #bdc3c7;
-            color: #7f8c8d;
-        }
-
-        /* Progress bar */
-        QProgressBar {
-            border: 2px solid #bdc3c7;
-            border-radius: 8px;
-            text-align: center;
-            font-weight: bold;
-            background-color: white;
-        }
-
-        QProgressBar::chunk {
-            background: qlineargradient(x1:0, y1:0, x2:1, y2:0,
-                        stop:0 #3498db, stop:1 #2980b9);
-            border-radius: 6px;
-        }
-
-        /* TabWidget */
-        QTabWidget::pane {
-            border: 2px solid #bdc3c7;
-            border-radius: 8px;
-            background-color: white;
-        }
-
-        QTabBar::tab {
-            background: #ecf0f1;
-            border: 1px solid #bdc3c7;
-            padding: 8px 16px;
-            margin-right: 2px;
-            border-top-left-radius: 6px;
-            border-top-right-radius: 6px;
-        }
-
-        QTabBar::tab:selected {
-            background: #3498db;
-            color: white;
-            font-weight: bold;
-        }
-
-        QTabBar::tab:hover {
-            background: #d5dbdb;
-        }
-
-        /* ListWidget */
-        QListWidget {
-            border: 2px solid #bdc3c7;
-            border-radius: 6px;
-            selection-background-color: #3498db;
-            background-color: white;
-            alternate-background-color: #f8f9fa;
-        }
-
-        QListWidget::item {
-            padding: 8px;
-            border-bottom: 1px solid #ecf0f1;
-        }
-
-        QListWidget::item:hover {
-            background-color: #e8f4fd;
-        }
-
-        QListWidget::item:selected {
-            background-color: #3498db;
-            color: white;
-        }
-
-        /* TextEdit */
-        QTextEdit {
-            border: 2px solid #bdc3c7;
-            border-radius: 6px;
-            font-family: 'Segoe UI', Arial, sans-serif;
-            background-color: white;
-            selection-background-color: #3498db;
-        }
-
-        /* TableWidget */
-        QTableWidget {
-            border: 2px solid #bdc3c7;
-            gridline-color: #ecf0f1;
-            selection-background-color: #3498db;
-            alternate-background-color: #f8f9fa;
-            background-color: white;
-        }
-
-        QTableWidget::item {
-            padding: 8px;
-            border-bottom: 1px solid #ecf0f1;
-        }
-
-        QTableWidget::item:selected {
-            background-color: #3498db;
-            color: white;
-        }
-
-        QHeaderView::section {
-            background-color: #34495e;
-            color: white;
-            padding: 8px;
-            border: none;
-            font-weight: bold;
-        }
-
-        /* Frame */
-        QFrame {
-            border: 1px solid #bdc3c7;
-            border-radius: 6px;
-            background-color: white;
-        }
-
-        /* ScrollArea */
-        QScrollArea {
-            border: 1px solid #bdc3c7;
-            border-radius: 6px;
-            background-color: white;
-        }
-
-        /* ComboBox */
-        QComboBox {
-            border: 2px solid #bdc3c7;
-            border-radius: 4px;
-            padding: 4px 8px;
-            background-color: white;
-        }
-
-        QComboBox:hover {
-            border-color: #3498db;
-        }
-
-        /* SpinBox */
-        QSpinBox, QDoubleSpinBox {
-            border: 2px solid #bdc3c7;
-            border-radius: 4px;
-            padding: 4px 8px;
-            background-color: white;
-        }
-
-        QSpinBox:hover, QDoubleSpinBox:hover {
-            border-color: #3498db;
-        }
-
-        /* CheckBox */
-        QCheckBox {
-            spacing: 8px;
-        }
-
-        QCheckBox::indicator {
-            width: 16px;
-            height: 16px;
-            border: 2px solid #bdc3c7;
-            border-radius: 3px;
-            background-color: white;
-        }
-
-        QCheckBox::indicator:checked {
-            background-color: #3498db;
-            border-color: #3498db;
-        }
-        """
+            QWidget {
+                font-family: 'Segoe UI', Arial, sans-serif;
+            }
+
+            QGroupBox {
+                font-weight: bold;
+                border: 2px solid #bdc3c7;
+                border-radius: 8px;
+                margin-top: 1ex;
+                padding-top: 10px;
+                background-color: #fafafa;
+            }
+
+            QGroupBox::title {
+                subcontrol-origin: margin;
+                left: 15px;
+                padding: 0 8px 0 8px;
+                background-color: white;
+                border-radius: 4px;
+            }
+
+            QPushButton {
+                background-color: #3498db;
+                border: none;
+                color: white;
+                padding: 8px 16px;
+                border-radius: 6px;
+                font-weight: bold;
+                font-size: 12px;
+            }
+
+            QPushButton:hover {
+                background-color: #2980b9;
+            }
+
+            QPushButton:pressed {
+                background-color: #21618c;
+            }
+
+            QPushButton:disabled {
+                background-color: #bdc3c7;
+                color: #7f8c8d;
+            }
+
+            QProgressBar {
+                border: 2px solid #bdc3c7;
+                border-radius: 8px;
+                text-align: center;
+                font-weight: bold;
+                background-color: white;
+            }
+
+            QProgressBar::chunk {
+                background: qlineargradient(x1:0, y1:0, x2:1, y2:0,
+                            stop:0 #3498db, stop:1 #2980b9);
+                border-radius: 6px;
+            }
+
+            QTabWidget::pane {
+                border: 2px solid #bdc3c7;
+                border-radius: 8px;
+                background-color: white;
+            }
+
+            QTabBar::tab {
+                background: #ecf0f1;
+                border: 1px solid #bdc3c7;
+                padding: 8px 16px;
+                margin-right: 2px;
+                border-top-left-radius: 6px;
+                border-top-right-radius: 6px;
+            }
+
+            QTabBar::tab:selected {
+                background: #3498db;
+                color: white;
+                font-weight: bold;
+            }
+
+            QListWidget {
+                border: 2px solid #bdc3c7;
+                border-radius: 6px;
+                selection-background-color: #3498db;
+                background-color: white;
+            }
+
+            QTextEdit {
+                border: 2px solid #bdc3c7;
+                border-radius: 6px;
+                background-color: white;
+            }
+            """
 
         self.setStyleSheet(style)
 
-
-# ==================== FUNCIÓN PRINCIPAL PARA TESTING ====================
+# ==================== FUNCIÓN PRINCIPAL ====================
 
 def main():
     """Función principal para testing independiente"""
     app = QApplication(sys.argv)
-
-    # Configurar estilo de la aplicación
     app.setStyle('Fusion')
 
-    # Crear ventana principal
     window = NoSupervisadoWindow()
     window.show()
 
-    # Ejecutar aplicación
     sys.exit(app.exec_())
-
 
 if __name__ == "__main__":
     main()