--- conflicted
+++ resolved
@@ -1,40 +1,31 @@
 """
-ml_functions_no_supervisado.py - Funciones de Machine Learning No Supervisado SIN SCIPY
-Implementación completa y optimizada para clustering, PCA y análisis exploratorio
-Incluye: Clustering Jerárquico, K-Means, DBSCAN, PCA avanzado, análisis exploratorio
-Versión SIN scipy - solo usando matplotlib y sklearn
+ml_functions_no_supervisado.py - Compatible con PyInstaller
+Implementación de Machine Learning No Supervisado usando solo numpy, pandas y matplotlib
+Versión optimizada para empaquetado con PyInstaller
 """
 
 import numpy as np
 import pandas as pd
 import matplotlib.pyplot as plt
-from sklearn.preprocessing import StandardScaler, RobustScaler, MinMaxScaler, QuantileTransformer
-from sklearn.decomposition import PCA, KernelPCA, FastICA
-from sklearn.cluster import KMeans, DBSCAN, SpectralClustering
-from sklearn.cluster import AgglomerativeClustering
-from sklearn.mixture import GaussianMixture
-from sklearn.ensemble import IsolationForest
-from sklearn.metrics import silhouette_score, davies_bouldin_score, calinski_harabasz_score, adjusted_rand_score
-from sklearn.neighbors import NearestNeighbors
-from sklearn.impute import KNNImputer, SimpleImputer
-from sklearn.feature_selection import VarianceThreshold
-from sklearn.metrics.pairwise import euclidean_distances, manhattan_distances, cosine_distances
+from typing import Dict, Any, Tuple, List
+from concurrent.futures import ThreadPoolExecutor, as_completed
+from threading import Lock
+import time
 import warnings
-
-from typing import Dict, Any, Tuple
+from datetime import datetime
+import json
 
 warnings.filterwarnings('ignore')
 
 # Configuración de visualización
 plt.style.use('default')
+plt.rcParams['figure.figsize'] = (10, 6)
 plt.rcParams['axes.prop_cycle'] = plt.cycler(color=['#1f77b4', '#ff7f0e', '#2ca02c', '#d62728', '#9467bd', '#8c564b'])
 
 # ==================== FUNCIONES DE GENERACIÓN DE DATOS ====================
 
 def generar_datos_agua_realistas(n_muestras=200, seed=42, incluir_outliers=True):
-    """
-    Generar datos sintéticos realistas de calidad del agua con patrones complejos
-    """
+    """Generar datos sintéticos realistas de calidad del agua"""
     np.random.seed(seed)
 
     # Generar estaciones con diferentes características
@@ -57,14 +48,13 @@
         'Sampling_date': pd.date_range('2023-01-01', periods=n_muestras, freq='D'),
     }
 
-    # Variables con estructura dependiente de estación
+    # Variables principales
     ph_values = []
     temperatura_values = []
     conductividad_values = []
 
     for estacion in estacion_ids:
         params = estacion_params[estacion]
-
         ph = np.random.normal(params['ph_base'], 0.3)
         temp = np.random.normal(params['temp_base'], 2)
         conduct = np.random.normal(params['conduct_base'], 100)
@@ -74,8 +64,8 @@
         conductividad_values.append(conduct)
 
     datos['pH'] = np.clip(ph_values, 5.5, 9.0)
-    datos['WT'] = np.clip(temperatura_values, 10, 35)  # Water Temperature
-    datos['CTD'] = np.clip(conductividad_values, 50, 1500)  # Conductivity
+    datos['WT'] = np.clip(temperatura_values, 10, 35)
+    datos['CTD'] = np.clip(conductividad_values, 50, 1500)
 
     # Variables correlacionadas
     datos['DO'] = np.clip(
@@ -98,83 +88,36 @@
         1, 100
     )
 
-    datos['FC'] = np.clip(
-        np.random.exponential(100, n_muestras) * (1 + datos['BOD5'] / 10),
-        1, 10000
-    )
-
-    datos['TC'] = np.clip(
-        datos['FC'] * np.random.uniform(2, 5, n_muestras),
-        10, 50000
-    )
-
-    datos['NO3'] = np.clip(
-        np.random.exponential(5, n_muestras) + 0.01 * datos['CTD'],
-        0.1, 50
-    )
-
-    datos['NO2'] = np.clip(
-        np.random.exponential(0.5, n_muestras),
-        0.01, 3
-    )
-
-    datos['N_NH3'] = np.clip(
-        np.random.exponential(1, n_muestras),
-        0.01, 10
-    )
-
-    datos['TP'] = np.clip(
-        np.random.exponential(0.5, n_muestras) * (1 + datos['BOD5'] / 15),
-        0.01, 5
-    )
-
-    datos['TN'] = np.clip(
-        datos['NO3'] + datos['NO2'] + datos['N_NH3'] + np.random.exponential(2, n_muestras),
-        0.5, 20
-    )
-
-    datos['TKN'] = np.clip(
-        datos['N_NH3'] + np.random.exponential(1, n_muestras),
-        0.1, 15
-    )
-
-    datos['TSS'] = np.clip(
-        np.random.exponential(10, n_muestras) * (1 + datos['TBD'] / 10),
-        1, 200
-    )
-
-    datos['TS'] = np.clip(
-        datos['TSS'] + np.random.exponential(100, n_muestras),
-        50, 2000
-    )
-
-    datos['Q'] = np.clip(
-        np.random.exponential(50, n_muestras),
-        1, 500
-    )
-
-    datos['ALC'] = np.clip(
-        np.random.normal(150, 50, n_muestras),
-        50, 500
-    )
-
-    datos['H'] = np.clip(
-        np.random.exponential(20, n_muestras),
-        5, 200
-    )
-
-    datos['ET'] = np.clip(
-        np.random.normal(25, 5, n_muestras),
-        15, 40
-    )
+    # Variables adicionales
+    for var, params in [
+        ('FC', (100, 1, 10000)),
+        ('TC', (500, 10, 50000)),
+        ('NO3', (5, 0.1, 50)),
+        ('NO2', (0.5, 0.01, 3)),
+        ('N_NH3', (1, 0.01, 10)),
+        ('TP', (0.5, 0.01, 5)),
+        ('TN', (3, 0.5, 20)),
+        ('TKN', (2, 0.1, 15)),
+        ('TSS', (10, 1, 200)),
+        ('TS', (150, 50, 2000)),
+        ('Q', (50, 1, 500)),
+        ('ALC', (150, 50, 500)),
+        ('H', (20, 5, 200)),
+        ('ET', (25, 15, 40))
+    ]:
+        scale, min_val, max_val = params
+        datos[var] = np.clip(
+            np.random.exponential(scale, n_muestras),
+            min_val, max_val
+        )
 
     # Crear DataFrame
     df = pd.DataFrame(datos)
 
     # Calcular índices de calidad
     df['WQI_IDEAM_6V'] = calcular_indice_calidad_simple(df)
-    df['WQI_IDEAM_7V'] = calcular_indice_calidad_simple(df) * np.random.uniform(0.9, 1.1, n_muestras)
-    df['WQI_NSF_9V'] = calcular_indice_calidad_simple(df) * np.random.uniform(0.8, 1.2, n_muestras)
+    df['WQI_IDEAM_7V'] = df['WQI_IDEAM_6V'] * np.random.uniform(0.9, 1.1, n_muestras)
+    df['WQI_NSF_9V'] = df['WQI_IDEAM_6V'] * np.random.uniform(0.8, 1.2, n_muestras)
 
     # Clasificaciones
     df['Classification_6V'] = pd.cut(
@@ -195,13 +138,12 @@
         labels=['Deficiente', 'Regular', 'Buena', 'Excelente']
     )
 
-    # Agregar outliers realistas si se solicita
+    # Agregar outliers realistas
     if incluir_outliers:
         n_outliers = max(1, n_muestras // 50)
         outlier_indices = np.random.choice(df.index, n_outliers, replace=False)
 
         for idx in outlier_indices:
-            # Alterar aleatoriamente algunos parámetros
             factor = np.random.uniform(2, 5)
             param = np.random.choice(['TBD', 'BOD5', 'FC'])
             df.loc[idx, param] *= factor
@@ -220,1715 +162,269 @@
     indice = (0.25 * ph_score + 0.35 * do_score + 0.2 * turb_score + 0.2 * dbo_score)
     return np.clip(indice, 0, 100)
 
-# ==================== FUNCIONES AUXILIARES DE PREPROCESAMIENTO ====================
+# ==================== IMPLEMENTACIONES MANUALES DE ALGORITMOS ====================
+
+def manual_standard_scaler(X):
+    """Escalado estándar manual"""
+    mean = np.mean(X, axis=0)
+    std = np.std(X, axis=0)
+    # Evitar división por cero
+    std = np.where(std == 0, 1, std)
+    return (X - mean) / std, mean, std
+
+def manual_minmax_scaler(X):
+    """Escalado min-max manual"""
+    min_vals = np.min(X, axis=0)
+    max_vals = np.max(X, axis=0)
+    # Evitar división por cero
+    range_vals = max_vals - min_vals
+    range_vals = np.where(range_vals == 0, 1, range_vals)
+    return (X - min_vals) / range_vals, min_vals, range_vals
+
+def manual_robust_scaler(X):
+    """Escalado robusto manual usando mediana y IQR"""
+    median = np.median(X, axis=0)
+    q25 = np.percentile(X, 25, axis=0)
+    q75 = np.percentile(X, 75, axis=0)
+    iqr = q75 - q25
+    # Evitar división por cero
+    iqr = np.where(iqr == 0, 1, iqr)
+    return (X - median) / iqr, median, iqr
 
 def aplicar_escalado(X, metodo='standard'):
-    """Aplicar escalado a los datos"""
+    """Aplicar escalado manual a los datos"""
+    if isinstance(X, pd.DataFrame):
+        X_vals = X.values
+        columns = X.columns
+        index = X.index
+    else:
+        X_vals = X
+        columns = None
+        index = None
+
     if metodo == 'standard':
-        scaler = StandardScaler()
+        X_scaled, param1, param2 = manual_standard_scaler(X_vals)
+        scaler_info = {'type': 'standard', 'mean': param1, 'std': param2}
+    elif metodo == 'minmax':
+        X_scaled, param1, param2 = manual_minmax_scaler(X_vals)
+        scaler_info = {'type': 'minmax', 'min': param1, 'range': param2}
     elif metodo == 'robust':
-        scaler = RobustScaler()
-    elif metodo == 'minmax':
-        scaler = MinMaxScaler()
-    elif metodo == 'quantile':
-        scaler = QuantileTransformer()
+        X_scaled, param1, param2 = manual_robust_scaler(X_vals)
+        scaler_info = {'type': 'robust', 'median': param1, 'iqr': param2}
     else:
-        return X, None
-
-    X_scaled = scaler.fit_transform(X)
-    return X_scaled, scaler
-
-def manejar_valores_faltantes(X, estrategia='median'):
-    """Manejar valores faltantes"""
-    if estrategia == 'mean':
-        imputer = SimpleImputer(strategy='mean')
-    elif estrategia == 'median':
-        imputer = SimpleImputer(strategy='median')
-    elif estrategia == 'mode':
-        imputer = SimpleImputer(strategy='most_frequent')
-    elif estrategia == 'knn':
-        imputer = KNNImputer(n_neighbors=5)
-    else:
-        return X, None
-
-    X_imputed = imputer.fit_transform(X)
-    return X_imputed, imputer
-
-def detectar_outliers(X, metodo='isolation_forest', contamination=0.1):
-    """Detectar outliers usando diferentes métodos"""
-    if metodo == 'isolation_forest':
-        detector = IsolationForest(contamination=contamination, random_state=42)
-        outliers = detector.fit_predict(X)
-        return outliers == -1
-    elif metodo == 'zscore':
-        # Z-score sin scipy
-        z_scores = np.abs((X - np.mean(X, axis=0)) / np.std(X, axis=0))
-        return np.any(z_scores > 3, axis=1)
-    elif metodo == 'iqr':
-        Q1 = np.percentile(X, 25, axis=0)
-        Q3 = np.percentile(X, 75, axis=0)
-        IQR = Q3 - Q1
-        lower_bound = Q1 - 1.5 * IQR
-        upper_bound = Q3 + 1.5 * IQR
-        return np.any((X < lower_bound) | (X > upper_bound), axis=1)
-    else:
-        return np.zeros(len(X), dtype=bool)
-
-# ==================== CLUSTERING JERÁRQUICO SIN SCIPY ====================
-
-def clustering_jerarquico_completo(data, variables=None, metodos=['ward', 'complete', 'average'],
-                                 metricas=['euclidean', 'manhattan', 'cosine'],
-                                 max_clusters=10, escalado='standard', n_jobs=-1, verbose=True):
-    """
-    Análisis exhaustivo de clustering jerárquico usando AgglomerativeClustering de sklearn
-    """
-    if verbose:
-        print("🔍 Iniciando clustering jerárquico completo...")
-
-    if variables is None:
-        variables = data.select_dtypes(include=[np.number]).columns.tolist()
-
-    # Preparar datos
-    X = data[variables].dropna()
-
-    if verbose:
-        print(f"📊 Datos preparados: {X.shape[0]} muestras, {X.shape[1]} variables")
-
-    # Escalado de datos
-    X_scaled, scaler = aplicar_escalado(X, escalado)
-    X_scaled = pd.DataFrame(X_scaled, columns=X.columns, index=X.index)
-
-    resultados_completos = {}
-
-    # Probar diferentes combinaciones de método y métrica
-    for metodo in metodos:
-        for metrica in metricas:
-            # Verificar compatibilidad
-            if metodo == 'ward' and metrica != 'euclidean':
+        X_scaled = X_vals
+        scaler_info = {'type': 'none'}
+
+    if columns is not None:
+        X_scaled = pd.DataFrame(X_scaled, columns=columns, index=index)
+
+    return X_scaled, scaler_info
+
+def manual_pca(X, n_components=None):
+    """Implementación manual de PCA"""
+    # Centrar datos
+    mean = np.mean(X, axis=0)
+    X_centered = X - mean
+
+    # Matriz de covarianza
+    cov_matrix = np.cov(X_centered.T)
+
+    # Eigendescomposición
+    eigenvalues, eigenvectors = np.linalg.eigh(cov_matrix)
+
+    # Ordenar por eigenvalores (descendente)
+    idx = np.argsort(eigenvalues)[::-1]
+    eigenvalues = eigenvalues[idx]
+    eigenvectors = eigenvectors[:, idx]
+
+    # Seleccionar componentes
+    if n_components is None:
+        n_components = min(X.shape[0], X.shape[1])
+
+    n_components = min(n_components, len(eigenvalues))
+
+    # Componentes principales
+    components = eigenvectors[:, :n_components]
+
+    # Transformar datos
+    X_transformed = np.dot(X_centered, components)
+
+    # Varianza explicada
+    total_var = np.sum(eigenvalues)
+    explained_variance_ratio = eigenvalues[:n_components] / total_var
+
+    return {
+        'components': components.T,
+        'explained_variance': eigenvalues[:n_components],
+        'explained_variance_ratio': explained_variance_ratio,
+        'mean': mean,
+        'X_transformed': X_transformed
+    }
+
+def manual_kmeans(X, k, max_iters=100, random_state=42):
+    """Implementación manual de K-Means"""
+    np.random.seed(random_state)
+
+    n_samples, n_features = X.shape
+
+    # Inicialización aleatoria de centroides
+    centroids = X[np.random.choice(n_samples, k, replace=False)]
+
+    for iteration in range(max_iters):
+        # Asignar puntos a clusters
+        distances = np.sqrt(((X - centroids[:, np.newaxis])**2).sum(axis=2))
+        labels = np.argmin(distances, axis=0)
+
+        # Actualizar centroides
+        new_centroids = np.array([X[labels == i].mean(axis=0) for i in range(k)])
+
+        # Verificar convergencia
+        if np.allclose(centroids, new_centroids):
+            break
+
+        centroids = new_centroids
+
+    # Calcular inercia
+    inertia = sum(np.sum((X[labels == i] - centroids[i])**2) for i in range(k))
+
+    return {
+        'labels': labels,
+        'centroids': centroids,
+        'inertia': inertia,
+        'n_iter': iteration + 1
+    }
+
+def manual_silhouette_score(X, labels):
+    """Implementación manual del Silhouette Score"""
+    n_samples = len(X)
+    unique_labels = np.unique(labels)
+
+    if len(unique_labels) == 1:
+        return 0.0
+
+    silhouette_vals = []
+
+    for i in range(n_samples):
+        # Cluster del punto actual
+        own_cluster = labels[i]
+
+        # Distancia promedio intra-cluster (a)
+        same_cluster_points = X[labels == own_cluster]
+        if len(same_cluster_points) > 1:
+            a = np.mean([np.linalg.norm(X[i] - point) for point in same_cluster_points if not np.array_equal(X[i], point)])
+        else:
+            a = 0
+
+        # Distancia promedio al cluster más cercano (b)
+        b_values = []
+        for cluster in unique_labels:
+            if cluster != own_cluster:
+                other_cluster_points = X[labels == cluster]
+                if len(other_cluster_points) > 0:
+                    b_cluster = np.mean([np.linalg.norm(X[i] - point) for point in other_cluster_points])
+                    b_values.append(b_cluster)
+
+        b = min(b_values) if b_values else 0
+
+        # Silhouette score para el punto
+        if max(a, b) == 0:
+            s = 0
+        else:
+            s = (b - a) / max(a, b)
+
+        silhouette_vals.append(s)
+
+    return np.mean(silhouette_vals)
+
+def manual_dbscan(X, eps=0.5, min_samples=5):
+    """Implementación simplificada de DBSCAN"""
+    n_samples = len(X)
+    labels = np.full(n_samples, -1)  # -1 indica ruido
+    cluster_id = 0
+
+    for i in range(n_samples):
+        if labels[i] != -1:  # Ya procesado
+            continue
+
+        # Encontrar vecinos
+        distances = np.linalg.norm(X - X[i], axis=1)
+        neighbors = np.where(distances <= eps)[0]
+
+        if len(neighbors) < min_samples:
+            continue  # Punto de ruido
+
+        # Crear nuevo cluster
+        labels[i] = cluster_id
+
+        # Expandir cluster
+        seed_set = set(neighbors)
+        seed_set.discard(i)
+
+        while seed_set:
+            current_point = seed_set.pop()
+
+            if labels[current_point] == -1:  # Era ruido
+                labels[current_point] = cluster_id
+            elif labels[current_point] != -1:  # Ya asignado
                 continue
-
-            try:
-                if verbose:
-                    print(f"   Probando {metodo} con métrica {metrica}...")
-
-                # Evaluar diferentes números de clusters
-                evaluaciones_k = {}
-                labels_por_k = {}
-
-                for k in range(2, min(max_clusters + 1, len(X) // 2)):
-                    # Usar AgglomerativeClustering - FIXED: correct parameter names
-                    if metrica == 'cosine':
-                        affinity = 'cosine'
-                    elif metrica == 'manhattan':
-                        affinity = 'manhattan'
-                    else:
-                        affinity = 'euclidean'
-
-<<<<<<< HEAD
-                    # FIXED: Use correct parameter name 'metric' instead of 'affinity'
-                    clusterer = AgglomerativeClustering(
-                        n_clusters=k,
-                        linkage=metodo,
-                        metric=affinity
-=======
-<<<<<<< HEAD
-                    clustering = AgglomerativeClustering(
-                        n_clusters=n_clusters,
-                        linkage=metodo,
-                        metric=affinity  # Aquí pones "euclidean", "manhattan", etc.
-=======
-                    # FIXED: Use correct parameter name 'metric' instead of 'affinity'
-                    clusterer = AgglomerativeClustering(
-                        n_clusters=k,
-                        linkage=metodo,
-                        metric=affinity
->>>>>>> 73b8f33 (Vivan los papus)
->>>>>>> 2d8e0fe9
-                    )
-
-                    labels = clusterer.fit_predict(X_scaled.values)
-
-                    # Verificar que hay al menos 2 clusters
-                    if len(np.unique(labels)) < 2:
-                        continue
-
-                    # Calcular métricas de calidad
-                    try:
-                        silhouette = silhouette_score(X_scaled, labels)
-                        davies_bouldin = davies_bouldin_score(X_scaled, labels)
-                        calinski_harabasz = calinski_harabasz_score(X_scaled, labels)
-
-                        # Análisis adicional de clusters
-                        cluster_stats = analizar_clusters_detallado(X_scaled, labels, variables)
-
-                        evaluaciones_k[k] = {
-                            'silhouette_score': float(silhouette),
-                            'davies_bouldin_score': float(davies_bouldin),
-                            'calinski_harabasz_score': float(calinski_harabasz),
-                            'cluster_stats': cluster_stats,
-                            'labels': labels.tolist()
-                        }
-                        labels_por_k[k] = labels
-
-                    except Exception as e:
-                        if verbose:
-                            print(f"Error evaluando k={k} para {metodo}-{metrica}: {e}")
-                        continue
-
-                # Encontrar número óptimo de clusters
-                if evaluaciones_k:
-                    # Usar silhouette score como criterio principal
-                    mejor_k = max(evaluaciones_k.keys(),
-                                key=lambda k: evaluaciones_k[k]['silhouette_score'])
-
-                    # Análisis de estabilidad
-                    estabilidad = analizar_estabilidad_clusters_sklearn(
-                        X_scaled, metodo, affinity, range(2, min(8, len(evaluaciones_k) + 2))
-                    )
-
-                    # Crear datos para dendrograma usando distancias
-                    dendrograma_data = crear_dendrograma_data_sklearn(X_scaled, metodo, affinity)
-
-                    resultados_completos[f"{metodo}_{metrica}"] = {
-                        'metodo': metodo,
-                        'metrica': metrica,
-                        'evaluaciones_por_k': evaluaciones_k,
-                        'mejor_k': mejor_k,
-                        'mejor_silhouette': evaluaciones_k[mejor_k]['silhouette_score'],
-                        'estabilidad': estabilidad,
-                        'dendrograma_data': dendrograma_data,
-                        'linkage_matrix': dendrograma_data.get('linkage_matrix', [])
-                    }
-
-            except Exception as e:
-                if verbose:
-                    print(f"Error con {metodo}-{metrica}: {e}")
-                continue
-
-    # Determinar la mejor configuración general
-    mejor_config = None
-    if resultados_completos:
-        mejor_config = max(resultados_completos.keys(),
-                          key=lambda k: resultados_completos[k]['mejor_silhouette'])
-
-        # FIXED: Add proper mejor_configuracion structure
-        mejor_resultado = resultados_completos[mejor_config]
-        mejor_configuracion = {
-            'metodo': mejor_resultado['metodo'],
-            'metrica': mejor_resultado['metrica'],
-            'n_clusters_sugeridos': mejor_resultado['mejor_k'],
-            'silhouette_score': mejor_resultado['mejor_silhouette'],
-            'labels': mejor_resultado['evaluaciones_por_k'][mejor_resultado['mejor_k']]['labels']
-        }
-    else:
-        mejor_configuracion = {}
-
-    if verbose:
-        print(f"✅ Clustering jerárquico completado. Mejor configuración: {mejor_config}")
-
-    return {
-        'tipo': 'clustering_jerarquico_completo',
-        'variables_utilizadas': variables,
-        'metodo_escalado': escalado,
-        'resultados_por_configuracion': resultados_completos,
-        'mejor_configuracion': mejor_configuracion,  # FIXED: Add this key
-        'datos_originales': X,  # FIXED: Add original data
-        'datos_escalados': X_scaled.values.tolist(),
-        'indices_muestras': X.index.tolist(),
-        'resumen_evaluacion': generar_resumen_clustering(resultados_completos),
-        'recomendaciones': generar_recomendaciones_clustering(resultados_completos)
-    }
-def analizar_estabilidad_clusters_sklearn(X, metodo, affinity, k_range):
-    """Analizar estabilidad usando sklearn"""
-    estabilidad_scores = {}
-
-    for k in k_range:
-        # Clustering original
-        clusterer_original = AgglomerativeClustering(
-            n_clusters=k,
-            linkage=metodo,
-            metric=affinity  # FIXED: Use 'metric' instead of 'affinity'
-        )
-
-        labels_original = clusterer_original.fit_predict(X)
-
-        # Bootstrap sampling
-        n_bootstrap = 10
-        ari_scores = []
-
-        for _ in range(n_bootstrap):
-            # Muestra bootstrap
-            bootstrap_indices = np.random.choice(len(X), len(X), replace=True)
-            X_bootstrap = X.iloc[bootstrap_indices] if hasattr(X, 'iloc') else X[bootstrap_indices]
-
-            try:
-                # Clustering en muestra bootstrap
-                clusterer_bootstrap = AgglomerativeClustering(
-                    n_clusters=k,
-                    linkage=metodo,
-                    metric=affinity  # FIXED: Use 'metric' instead of 'affinity'
-                )
-<<<<<<< HEAD
-
-                labels_bootstrap = clusterer_bootstrap.fit_predict(X_bootstrap)
-
-                # Calcular ARI con etiquetas originales (solo índices comunes)
-                ari = adjusted_rand_score(labels_original[bootstrap_indices], labels_bootstrap)
-                ari_scores.append(ari)
-
-            except:
-                continue
-
-        if ari_scores:
-            estabilidad_scores[k] = {
-                'ari_mean': float(np.mean(ari_scores)),
-                'ari_std': float(np.std(ari_scores)),
-                'estabilidad': 'Alta' if np.mean(ari_scores) > 0.7 else 'Media' if np.mean(ari_scores) > 0.5 else 'Baja'
-            }
-
-    return estabilidad_scores
-
-
-=======
-
-                labels_bootstrap = clusterer_bootstrap.fit_predict(X_bootstrap)
-
-                # Calcular ARI con etiquetas originales (solo índices comunes)
-                ari = adjusted_rand_score(labels_original[bootstrap_indices], labels_bootstrap)
-                ari_scores.append(ari)
-
-            except:
-                continue
-
-        if ari_scores:
-            estabilidad_scores[k] = {
-                'ari_mean': float(np.mean(ari_scores)),
-                'ari_std': float(np.std(ari_scores)),
-                'estabilidad': 'Alta' if np.mean(ari_scores) > 0.7 else 'Media' if np.mean(ari_scores) > 0.5 else 'Baja'
-            }
-
-    return estabilidad_scores
-
-
->>>>>>> 2d8e0fe9
-# 3. Fix the crear_dendrograma_data_sklearn function
-def crear_dendrograma_data_sklearn(X_scaled, metodo, affinity):
-    """Crear datos simulados para dendrograma usando sklearn"""
-    try:
-        # Limitar datos para eficiencia
-        if len(X_scaled) > 100:
-            indices = np.random.choice(len(X_scaled), 100, replace=False)
-            X_sample = X_scaled.iloc[indices] if hasattr(X_scaled, 'iloc') else X_scaled[indices]
-        else:
-            X_sample = X_scaled
-
-        # Crear clustering jerárquico para múltiples niveles
-        distances = []
-        cluster_sizes = []
-
-        max_clusters = min(20, len(X_sample) - 1)
-        for n_clusters in range(max_clusters, 1, -1):
-            clustering = AgglomerativeClustering(
-                n_clusters=n_clusters,
-                linkage=metodo,
-<<<<<<< HEAD
-                metric=affinity  # FIXED: Use 'metric' instead of 'affinity'
-=======
-<<<<<<< HEAD
-                metric=affinity  # Aquí pones "euclidean", "manhattan", etc.
-=======
-                metric=affinity  # FIXED: Use 'metric' instead of 'affinity'
->>>>>>> 73b8f33 (Vivan los papus)
->>>>>>> 2d8e0fe9
-            )
-
-            labels = clustering.fit_predict(X_sample)
-
-            # Calcular distancia promedio intra-cluster como medida de fusión
-            unique_labels = np.unique(labels)
-            total_distance = 0
-
-            for label in unique_labels:
-                cluster_points = X_sample[labels == label]
-                if len(cluster_points) > 1:
-                    if affinity == 'euclidean':
-                        dists = euclidean_distances(cluster_points)
-                    elif affinity == 'manhattan':
-                        dists = manhattan_distances(cluster_points)
-                    elif affinity == 'cosine':
-                        dists = cosine_distances(cluster_points)
-                    else:
-                        dists = euclidean_distances(cluster_points)
-
-                    # Promedio de distancias dentro del cluster
-                    cluster_dist = np.mean(dists[np.triu_indices_from(dists, k=1)])
-                    total_distance += cluster_dist
-
-            distances.append(total_distance / len(unique_labels))
-            cluster_sizes.append(len(unique_labels))
-
-        # Crear matriz estilo linkage simplificada
-        linkage_matrix = []
-        for i, (dist, size) in enumerate(zip(distances, cluster_sizes)):
-            linkage_matrix.append([i, i+1, dist, size])
-
-        return {
-            'linkage_matrix': linkage_matrix,
-            'distances': distances,
-            'cluster_sizes': cluster_sizes,
-            'n_samples': len(X_sample),
-            'method': metodo,
-            'affinity': affinity
-        }
-
-    except Exception as e:
-        print(f"Error creando datos de dendrograma: {e}")
-        return {
-            'linkage_matrix': [],
-            'distances': [],
-            'cluster_sizes': [],
-            'n_samples': 0,
-            'method': metodo,
-            'affinity': affinity
-        }
-
-
-<<<<<<< HEAD
-# 4. Fix the _create_pca_visualization function in no_supervisado_window.py
-# Replace the problematic method in ResultsVisualizationWidget:
-
-def _create_pca_visualization(self):
-    """Crear visualización para PCA con enfoque en puntos de muestreo"""
-    try:
-        from sklearn.decomposition import PCA
-        from sklearn.preprocessing import StandardScaler
-
-        resultados = self.current_results.get('resultados_por_metodo', {})
-
-        if 'linear' not in resultados:
-            ax = self.figure.add_subplot(111)
-            ax.text(0.5, 0.5, 'No hay resultados de PCA lineal para visualizar',
-                    ha='center', va='center', transform=ax.transAxes)
-            return
-
-        # Usar la nueva función especializada para puntos de muestreo
-        self.figure.clear()
-        if 'datos_originales' in self.current_results:
-            # FIXED: Use the correct function that exists
-            self.figure = _crear_visualizacion_pca_puntos_muestreo(
-                self.current_results, figsize=(16, 12)
-            )
-        else:
-            # Visualización PCA tradicional como fallback
-            self._create_traditional_pca_visualization()
-
-    except Exception as e:
-        print(f"Error en visualización PCA: {e}")
-        self._show_error_visualization()
-
-def _create_traditional_pca_visualization(self):
-    """Visualización PCA tradicional como fallback"""
-    try:
-        resultados = self.current_results.get('resultados_por_metodo', {})
-
-        if 'linear' not in resultados:
-            ax = self.figure.add_subplot(111)
-            ax.text(0.5, 0.5, 'No hay resultados de PCA para visualizar',
-                    ha='center', va='center', transform=ax.transAxes)
-            return
-
-        linear_result = resultados['linear']
-        analisis = linear_result.get('analisis', {})
-
-        # Crear subplot 2x2
-        fig = self.figure
-        gs = fig.add_gridspec(2, 2, hspace=0.3, wspace=0.3)
-
-        # 1. Varianza explicada
-        ax1 = fig.add_subplot(gs[0, 0])
-        var_explicada = analisis.get('varianza_explicada', [])
-        if var_explicada:
-            x = range(1, len(var_explicada) + 1)
-            ax1.bar(x, [v * 100 for v in var_explicada], alpha=0.7)
-            ax1.set_xlabel('Componente Principal')
-            ax1.set_ylabel('Varianza Explicada (%)')
-            ax1.set_title('Varianza por Componente')
-            ax1.grid(True, alpha=0.3)
-
-        # 2. Varianza acumulada
-        ax2 = fig.add_subplot(gs[0, 1])
-        var_acumulada = analisis.get('varianza_acumulada', [])
-        if var_acumulada:
-            x = range(1, len(var_acumulada) + 1)
-            ax2.plot(x, [v * 100 for v in var_acumulada], 'o-', linewidth=2)
-            ax2.axhline(y=95, color='red', linestyle='--', label='95%')
-            ax2.set_xlabel('Componente Principal')
-            ax2.set_ylabel('Varianza Acumulada (%)')
-            ax2.set_title('Varianza Acumulada')
-            ax2.legend()
-            ax2.grid(True, alpha=0.3)
-
-        # 3. Información de componentes
-        ax3 = fig.add_subplot(gs[1, :])
-        componentes_info = analisis.get('componentes_info', [])
-        if componentes_info and len(componentes_info) > 0:
-            # Mostrar contribuciones del primer componente
-            pc1_info = componentes_info[0]
-            top_vars = pc1_info.get('top_variables', [])[:5]
-
-            if top_vars:
-                variables = [var['variable'] for var in top_vars]
-                loadings = [var['loading'] for var in top_vars]
-
-                bars = ax3.barh(range(len(variables)), loadings)
-                ax3.set_yticks(range(len(variables)))
-                ax3.set_yticklabels(variables)
-                ax3.set_xlabel('Loading')
-                ax3.set_title('Variables más importantes en PC1')
-                ax3.grid(True, alpha=0.3)
-
-        plt.suptitle('Análisis de Componentes Principales', fontsize=14, fontweight='bold')
-
-    except Exception as e:
-        ax = self.figure.add_subplot(111)
-        ax.text(0.5, 0.5, f'Error en PCA tradicional: {str(e)[:100]}',
-                ha='center', va='center', transform=ax.transAxes)
-
-def _show_error_visualization(self):
-    """Mostrar visualización de error"""
-    self.figure.clear()
-    ax = self.figure.add_subplot(111)
-    ax.text(0.5, 0.5, 'Error generando visualización',
-            ha='center', va='center', transform=ax.transAxes,
-            bbox=dict(boxstyle='round', facecolor='mistyrose'))
-    ax.set_title('Error en Visualización')
-    ax.axis('off')
-
-
-# 5. Fix missing functions in ResultsVisualizationWidget class
-# Add these methods to the ResultsVisualizationWidget class:
-
-def _show_error(self, error_msg):
-    """Mostrar error en lugar de resultados"""
-    self.summary_text.setText(f"❌ Error en el análisis:\n\n{error_msg}")
-    self.status_label.setText("❌ Error en análisis")
-    self.status_label.setStyleSheet("color: red;")
-
-    # Limpiar otros tabs
-    self.metrics_table.setRowCount(0)
-    self.details_text.setText(f"Error: {error_msg}")
-
-    # Deshabilitar botones
-    self.export_results_btn.setEnabled(False)
-    self.generate_report_btn.setEnabled(False)
-
-
-# 6. Add the missing _create_exploratory_visualization method
-def _create_exploratory_visualization(self):
-    """Crear visualización para análisis exploratorio"""
-    try:
-        self.figure.clear()
-
-        # Usar la función de visualización exploratoria
-        if 'datos_originales' in self.current_results:
-            self.figure = _crear_visualizacion_exploratorio_puntos_muestreo(
-                self.current_results, figsize=(16, 12)
-            )
-        else:
-            # Fallback básico
-            ax = self.figure.add_subplot(111)
-
-            # Mostrar información básica del análisis exploratorio
-            calidad = self.current_results.get('calidad_datos', {})
-            outliers = self.current_results.get('outliers', {})
-            correlaciones = self.current_results.get('correlaciones', {})
-
-            info_text = "Resumen Análisis Exploratorio:\n\n"
-
-            if calidad:
-                score = calidad.get('quality_score', 0)
-                info_text += f"Calidad de datos: {score:.1f}/100\n"
-                info_text += f"Calificación: {calidad.get('calificacion', 'N/A')}\n\n"
-
-            if outliers:
-                consenso = outliers.get('consenso', {})
-                if consenso:
-                    info_text += f"Outliers detectados: {consenso.get('total_unico', 0)}\n"
-                    info_text += f"Porcentaje outliers: {consenso.get('porcentaje', 0):.1f}%\n\n"
-
-            if correlaciones:
-                corr_fuertes = correlaciones.get('correlaciones_fuertes', [])
-                info_text += f"Correlaciones fuertes: {len(corr_fuertes)}\n"
-                multicolineal = correlaciones.get('multicolinealidad', 'N/A')
-                info_text += f"Multicolinealidad: {multicolineal}\n"
-
-            ax.text(0.1, 0.9, info_text, transform=ax.transAxes,
-                   fontsize=12, va='top', ha='left',
-                   bbox=dict(boxstyle='round', facecolor='lightblue', alpha=0.7))
-            ax.set_title('Análisis Exploratorio - Resumen')
-            ax.axis('off')
-
-        self.figure.tight_layout()
-        self.canvas.draw()
-
-    except Exception as e:
-        print(f"Error en visualización exploratoria: {e}")
-        ax = self.figure.add_subplot(111)
-        ax.text(0.5, 0.5, f'Error en visualización exploratoria:\n{str(e)[:100]}',
-                ha='center', va='center', transform=ax.transAxes,
-                bbox=dict(boxstyle='round', facecolor='mistyrose'))
-        ax.set_title('Error en Visualización')
-        ax.axis('off')
-        self.canvas.draw()
-
-
-
-def generar_visualizaciones_ml_no_supervisado(resultado: Dict[str, Any],
-                                              figsize: Tuple[int, int] = (16, 12)) -> plt.Figure:
-    """
-    Generar visualizaciones especializadas para ML No Supervisado
-    """
-    tipo = resultado.get('tipo', '')
-
-    try:
-        if tipo in ['kmeans_optimizado', 'clustering_jerarquico_completo', 'dbscan_optimizado']:
-            # Usar visualización especializada para puntos de muestreo
-            return crear_visualizacion_clustering_puntos_muestreo(resultado, figsize)
-        elif tipo == 'pca_completo_avanzado':
-            return _crear_visualizacion_pca_puntos_muestreo(resultado, figsize)
-        elif tipo == 'analisis_exploratorio_completo':
-            return _crear_visualizacion_exploratorio_puntos_muestreo(resultado, figsize)
-        else:
-            return _crear_visualizacion_generica(resultado, figsize)
-
-    except Exception as e:
-        # Fallback en caso de error
-        fig = plt.figure(figsize=figsize)
-        ax = fig.add_subplot(111)
-        ax.text(0.5, 0.5, f'Error generando visualización:\n{str(e)[:100]}',
-                ha='center', va='center', transform=ax.transAxes,
-                bbox=dict(boxstyle='round', facecolor='mistyrose'))
-        ax.set_title('Error en Visualización')
-        ax.axis('off')
-        return fig
-
-
-# ================ FUNCIONES PARA CLUSTERING ====================
-def crear_visualizacion_clustering_puntos_muestreo(resultado: Dict[str, Any],
-                                                   figsize: Tuple[int, int] = (16, 12)) -> plt.Figure:
-    """
-    Crear visualización especializada para clustering de puntos de muestreo
-    """
-    if 'error' in resultado:
-        raise ValueError(f"Error en el resultado: {resultado['error']}")
-
-    tipo = resultado.get('tipo', '')
-    fig = plt.figure(figsize=figsize)
-
-    if tipo == 'kmeans_optimizado':
-        return _crear_viz_kmeans_puntos_muestreo(resultado, fig)
-    elif tipo == 'clustering_jerarquico_completo':
-        return _crear_viz_jerarquico_puntos_muestreo(resultado, fig)
-    elif tipo == 'dbscan_optimizado':
-        return _crear_viz_dbscan_puntos_muestreo(resultado, fig)
-    else:
-        return _crear_viz_generica_puntos_muestreo(resultado, fig)
-
-
-def _crear_viz_kmeans_puntos_muestreo(resultado: Dict, fig: plt.Figure) -> plt.Figure:
-    """Visualización específica para K-Means de puntos de muestreo"""
-
-    # Layout de 2x2
-    gs = fig.add_gridspec(2, 2, hspace=0.3, wspace=0.3)
-
-    # 1. Mapa de puntos de muestreo coloreados por cluster
-    ax1 = fig.add_subplot(gs[0, 0])
-    _graficar_puntos_muestreo_clusters(ax1, resultado)
-
-    # 2. Timeline de muestreos con clusters
-    ax2 = fig.add_subplot(gs[0, 1])
-    _graficar_timeline_muestreos(ax2, resultado)
-
-    # 3. Matriz de distancias entre puntos
-    ax3 = fig.add_subplot(gs[1, 0])
-    _graficar_matriz_distancias_puntos(ax3, resultado)
-
-    # 4. Estadísticas por cluster
-    ax4 = fig.add_subplot(gs[1, 1])
-    _graficar_estadisticas_clusters_puntos(ax4, resultado)
-
-    plt.suptitle('Clustering K-Means - Análisis de Puntos de Muestreo',
-                 fontsize=16, fontweight='bold')
-
-    return fig
-
-
-def _crear_viz_dbscan_puntos_muestreo(resultado: Dict, fig: plt.Figure) -> plt.Figure:
-    """Visualización específica para DBSCAN de puntos de muestreo"""
-
-    gs = fig.add_gridspec(2, 2, hspace=0.3, wspace=0.3)
-
-    # 1. Puntos de muestreo con outliers destacados
-    ax1 = fig.add_subplot(gs[0, 0])
-    _graficar_puntos_dbscan_outliers(ax1, resultado)
-
-    # 2. Densidad de muestreos en el tiempo
-    ax2 = fig.add_subplot(gs[0, 1])
-    _graficar_densidad_temporal_muestreos(ax2, resultado)
-
-    # 3. Análisis de outliers temporales
-    ax3 = fig.add_subplot(gs[1, 0])
-    _graficar_outliers_temporales(ax3, resultado)
-
-    # 4. Información de clusters y outliers
-    ax4 = fig.add_subplot(gs[1, 1])
-    _mostrar_info_dbscan_puntos(ax4, resultado)
-
-    plt.suptitle('DBSCAN - Análisis de Puntos de Muestreo y Outliers',
-                 fontsize=16, fontweight='bold')
-
-    return fig
-
-
-def _graficar_puntos_muestreo_clusters(ax, resultado):
-    """Graficar puntos de muestreo coloreados por cluster"""
-    try:
-        # Obtener datos originales
-        if 'datos_originales' not in resultado:
-            ax.text(0.5, 0.5, 'Datos no disponibles', ha='center', va='center',
-                    transform=ax.transAxes)
-            return
-
-        datos = resultado['datos_originales']
-
-        # Verificar si existe columna Points
-        if 'Points' not in datos.columns:
-            # Crear índices como puntos
-            puntos = list(range(1, len(datos) + 1))
-        else:
-            puntos = datos['Points'].tolist()
-
-        # Obtener labels de clusters
-        k_optimo = resultado.get('recomendacion_k')
-        if k_optimo and 'resultados_por_k' in resultado:
-            if k_optimo in resultado['resultados_por_k']:
-                labels = resultado['resultados_por_k'][k_optimo]['labels']
             else:
-                labels = list(range(len(puntos)))
-        else:
-            labels = list(range(len(puntos)))
-
-        # Crear coordenadas para visualización
-        # Si hay información geográfica, usarla; si no, crear distribución
-        if len(puntos) <= 50:  # Para datasets pequeños, usar grid
-            n_cols = int(np.ceil(np.sqrt(len(puntos))))
-            x_coords = [i % n_cols for i in range(len(puntos))]
-            y_coords = [i // n_cols for i in range(len(puntos))]
-        else:  # Para datasets grandes, usar distribución aleatoria
-            np.random.seed(42)
-            x_coords = np.random.uniform(0, 10, len(puntos))
-            y_coords = np.random.uniform(0, 10, len(puntos))
-
-        # Scatter plot con colores por cluster
-        unique_labels = set(labels)
-        colors = plt.cm.Set3(np.linspace(0, 1, len(unique_labels)))
-
-        for i, (label, color) in enumerate(zip(unique_labels, colors)):
-            mask = np.array(labels) == label
-            ax.scatter(np.array(x_coords)[mask], np.array(y_coords)[mask],
-                       c=[color], label=f'Cluster {label}',
-                       s=100, alpha=0.7, edgecolors='black', linewidth=1)
-
-        # Anotar algunos puntos representativos
-        for i in range(0, len(puntos), max(1, len(puntos) // 10)):
-            ax.annotate(f'P{puntos[i]}', (x_coords[i], y_coords[i]),
-                        xytext=(5, 5), textcoords='offset points',
-                        fontsize=8, alpha=0.7)
-
-        ax.set_xlabel('Coordenada X (relativa)')
-        ax.set_ylabel('Coordenada Y (relativa)')
-        ax.set_title('Distribución de Puntos de Muestreo por Cluster')
-        ax.legend(bbox_to_anchor=(1.05, 1), loc='upper left')
-        ax.grid(True, alpha=0.3)
-
-    except Exception as e:
-        ax.text(0.5, 0.5, f'Error graficando puntos: {str(e)[:50]}',
-                ha='center', va='center', transform=ax.transAxes)
-
-
-def _graficar_timeline_muestreos(ax, resultado):
-    """Graficar timeline de muestreos con franjas de colores por cluster"""
-    try:
-        if 'datos_originales' not in resultado:
-            ax.text(0.5, 0.5, 'Datos no disponibles', ha='center', va='center',
-                    transform=ax.transAxes)
-            return
-
-        datos = resultado['datos_originales']
-
-        # Verificar columna de fecha
-        fecha_col = None
-        for col in ['Sampling_date', 'Fecha', 'Date', 'fecha']:
-            if col in datos.columns:
-                fecha_col = col
-                break
-
-        if fecha_col is None:
-            # Crear fechas sintéticas
-            fechas = pd.date_range('2023-01-01', periods=len(datos), freq='D')
-        else:
-            fechas = pd.to_datetime(datos[fecha_col])
-
-        # Obtener labels
-        k_optimo = resultado.get('recomendacion_k')
-        if k_optimo and 'resultados_por_k' in resultado:
-            if k_optimo in resultado['resultados_por_k']:
-                labels = resultado['resultados_por_k'][k_optimo]['labels']
-            else:
-                labels = [0] * len(datos)
-        else:
-            labels = [0] * len(datos)
-
-        # Puntos de muestreo
-        if 'Points' in datos.columns:
-            puntos = datos['Points'].tolist()
-        else:
-            puntos = list(range(1, len(datos) + 1))
-
-        # Crear timeline
-        unique_labels = sorted(set(labels))
-        colors = plt.cm.Set3(np.linspace(0, 1, len(unique_labels)))
-        color_map = {label: colors[i] for i, label in enumerate(unique_labels)}
-
-        for i, (fecha, punto, label) in enumerate(zip(fechas, puntos, labels)):
-            color = color_map[label]
-            ax.scatter(fecha, punto, c=[color], s=60, alpha=0.8,
-                       edgecolors='black', linewidth=0.5)
-
-        # Añadir franjas de colores por período
-        if len(fechas) > 1:
-            fecha_min, fecha_max = fechas.min(), fechas.max()
-
-            # Dividir en períodos y colorear fondo
-            n_periodos = min(5, len(unique_labels))
-            periodo_duration = (fecha_max - fecha_min) / n_periodos
-
-            for i in range(n_periodos):
-                inicio = fecha_min + i * periodo_duration
-                fin = fecha_min + (i + 1) * periodo_duration
-                color = colors[i % len(colors)]
-                ax.axvspan(inicio, fin, alpha=0.1, color=color)
-
-        ax.set_xlabel('Fecha de Muestreo')
-        ax.set_ylabel('Punto de Muestreo')
-        ax.set_title('Timeline de Muestreos por Cluster')
-
-        # Rotar etiquetas de fecha
-        ax.tick_params(axis='x', rotation=45)
-
-        # Leyenda
-        legend_elements = [plt.scatter([], [], c=[color_map[label]],
-                                       label=f'Cluster {label}', s=60)
-                           for label in unique_labels]
-        ax.legend(handles=legend_elements, loc='upper right')
-
-        ax.grid(True, alpha=0.3)
-
-    except Exception as e:
-        ax.text(0.5, 0.5, f'Error en timeline: {str(e)[:50]}',
-                ha='center', va='center', transform=ax.transAxes)
-
-
-def _graficar_matriz_distancias_puntos(ax, resultado):
-    """Graficar matriz de distancias entre puntos de muestreo"""
-    try:
-        if 'datos_originales' not in resultado:
-            ax.text(0.5, 0.5, 'Datos no disponibles', ha='center', va='center',
-                    transform=ax.transAxes)
-            return
-
-        datos = resultado['datos_originales']
-
-        # Seleccionar subset de puntos para visualización clara
-        max_puntos = 20
-        if len(datos) > max_puntos:
-            indices = np.random.choice(len(datos), max_puntos, replace=False)
-            datos_subset = datos.iloc[indices]
-        else:
-            datos_subset = datos
-            indices = range(len(datos))
-
-        # Obtener variables numéricas
-        numeric_cols = datos_subset.select_dtypes(include=[np.number]).columns
-        if len(numeric_cols) == 0:
-            ax.text(0.5, 0.5, 'No hay variables numéricas', ha='center', va='center',
-                    transform=ax.transAxes)
-            return
-
-        # Calcular matriz de distancias
-        from sklearn.metrics.pairwise import euclidean_distances
-        from sklearn.preprocessing import StandardScaler
-
-        scaler = StandardScaler()
-        datos_scaled = scaler.fit_transform(datos_subset[numeric_cols].dropna())
-
-        distancias = euclidean_distances(datos_scaled)
-
-        # Crear heatmap
-        im = ax.imshow(distancias, cmap='viridis', aspect='auto')
-
-        # Etiquetas
-        if 'Points' in datos_subset.columns:
-            labels = [f'P{int(p)}' for p in datos_subset['Points'].tolist()]
-        else:
-            labels = [f'P{i + 1}' for i in indices]
-
-        ax.set_xticks(range(len(labels)))
-        ax.set_yticks(range(len(labels)))
-        ax.set_xticklabels(labels, rotation=45, ha='right')
-        ax.set_yticklabels(labels)
-
-        # Colorbar
-        plt.colorbar(im, ax=ax, shrink=0.8)
-
-        ax.set_title('Matriz de Distancias entre Puntos de Muestreo')
-
-    except Exception as e:
-        ax.text(0.5, 0.5, f'Error en matriz distancias: {str(e)[:50]}',
-                ha='center', va='center', transform=ax.transAxes)
-
-
-def _graficar_estadisticas_clusters_puntos(ax, resultado):
-    """Graficar estadísticas de clusters de puntos de muestreo"""
-    try:
-        k_optimo = resultado.get('recomendacion_k')
-        if not k_optimo or 'resultados_por_k' not in resultado:
-            ax.text(0.5, 0.5, 'Estadísticas no disponibles', ha='center', va='center',
-                    transform=ax.transAxes)
-            return
-
-        if k_optimo not in resultado['resultados_por_k']:
-            ax.text(0.5, 0.5, 'Datos de cluster no disponibles', ha='center', va='center',
-                    transform=ax.transAxes)
-            return
-
-        cluster_data = resultado['resultados_por_k'][k_optimo]
-        labels = cluster_data['labels']
-
-        # Estadísticas por cluster
-        unique_labels = sorted(set(labels))
-        tamaños = [labels.count(label) for label in unique_labels]
-        proporciones = [size / len(labels) * 100 for size in tamaños]
-
-        # Gráfico de barras
-        bars = ax.bar(range(len(unique_labels)), proporciones,
-                      color=plt.cm.Set3(np.linspace(0, 1, len(unique_labels))),
-                      alpha=0.7, edgecolor='black')
-
-        # Añadir valores en las barras
-        for bar, tamaño, prop in zip(bars, tamaños, proporciones):
-            height = bar.get_height()
-            ax.text(bar.get_x() + bar.get_width() / 2., height + 0.5,
-                    f'{tamaño}\n({prop:.1f}%)', ha='center', va='bottom',
-                    fontweight='bold', fontsize=10)
-
-        ax.set_xlabel('Cluster')
-        ax.set_ylabel('Porcentaje de Puntos')
-        ax.set_title('Distribución de Puntos por Cluster')
-        ax.set_xticks(range(len(unique_labels)))
-        ax.set_xticklabels([f'Cluster {label}' for label in unique_labels])
-        ax.set_ylim(0, max(proporciones) * 1.2)
-        ax.grid(True, alpha=0.3, axis='y')
-
-        # Información adicional
-        silhouette = cluster_data.get('silhouette_score', 0)
-        ax.text(0.02, 0.98, f'Silhouette Score: {silhouette:.3f}',
-                transform=ax.transAxes, va='top',
-                bbox=dict(boxstyle='round', facecolor='wheat', alpha=0.5))
-
-    except Exception as e:
-        ax.text(0.5, 0.5, f'Error en estadísticas: {str(e)[:50]}',
-                ha='center', va='center', transform=ax.transAxes)
-
-=======
-<<<<<<< HEAD
-    for k in k_range:
-        # Clustering original
-        clusterer_original = AgglomerativeClustering(
-            n_clusters=k,
-            linkage=metodo,
-            metric=affinity  # 'euclidean', 'manhattan', etc.
-        )
-
-        labels_original = clusterer_original.fit_predict(X)
-=======
-# 4. Fix the _create_pca_visualization function in no_supervisado_window.py
-# Replace the problematic method in ResultsVisualizationWidget:
->>>>>>> 73b8f33 (Vivan los papus)
-
-def _create_pca_visualization(self):
-    """Crear visualización para PCA con enfoque en puntos de muestreo"""
-    try:
-        from sklearn.decomposition import PCA
-        from sklearn.preprocessing import StandardScaler
-
-        resultados = self.current_results.get('resultados_por_metodo', {})
-
-<<<<<<< HEAD
-            try:
-                # Clustering en muestra bootstrap
-                clusterer_original = AgglomerativeClustering(
-                    n_clusters=k,
-                    linkage=metodo,
-                    metric=affinity  # 'euclidean', 'manhattan', etc.
-                )
-
-                labels_bootstrap = clusterer_bootstrap.fit_predict(X_bootstrap)
-=======
-        if 'linear' not in resultados:
-            ax = self.figure.add_subplot(111)
-            ax.text(0.5, 0.5, 'No hay resultados de PCA lineal para visualizar',
-                    ha='center', va='center', transform=ax.transAxes)
-            return
->>>>>>> 73b8f33 (Vivan los papus)
-
-        # Usar la nueva función especializada para puntos de muestreo
-        self.figure.clear()
-        if 'datos_originales' in self.current_results:
-            # FIXED: Use the correct function that exists
-            self.figure = _crear_visualizacion_pca_puntos_muestreo(
-                self.current_results, figsize=(16, 12)
-            )
-        else:
-            # Visualización PCA tradicional como fallback
-            self._create_traditional_pca_visualization()
-
-    except Exception as e:
-        print(f"Error en visualización PCA: {e}")
-        self._show_error_visualization()
-
-def _create_traditional_pca_visualization(self):
-    """Visualización PCA tradicional como fallback"""
-    try:
-        resultados = self.current_results.get('resultados_por_metodo', {})
-
-        if 'linear' not in resultados:
-            ax = self.figure.add_subplot(111)
-            ax.text(0.5, 0.5, 'No hay resultados de PCA para visualizar',
-                    ha='center', va='center', transform=ax.transAxes)
-            return
-
-        linear_result = resultados['linear']
-        analisis = linear_result.get('analisis', {})
-
-        # Crear subplot 2x2
-        fig = self.figure
-        gs = fig.add_gridspec(2, 2, hspace=0.3, wspace=0.3)
-
-        # 1. Varianza explicada
-        ax1 = fig.add_subplot(gs[0, 0])
-        var_explicada = analisis.get('varianza_explicada', [])
-        if var_explicada:
-            x = range(1, len(var_explicada) + 1)
-            ax1.bar(x, [v * 100 for v in var_explicada], alpha=0.7)
-            ax1.set_xlabel('Componente Principal')
-            ax1.set_ylabel('Varianza Explicada (%)')
-            ax1.set_title('Varianza por Componente')
-            ax1.grid(True, alpha=0.3)
-
-        # 2. Varianza acumulada
-        ax2 = fig.add_subplot(gs[0, 1])
-        var_acumulada = analisis.get('varianza_acumulada', [])
-        if var_acumulada:
-            x = range(1, len(var_acumulada) + 1)
-            ax2.plot(x, [v * 100 for v in var_acumulada], 'o-', linewidth=2)
-            ax2.axhline(y=95, color='red', linestyle='--', label='95%')
-            ax2.set_xlabel('Componente Principal')
-            ax2.set_ylabel('Varianza Acumulada (%)')
-            ax2.set_title('Varianza Acumulada')
-            ax2.legend()
-            ax2.grid(True, alpha=0.3)
-
-        # 3. Información de componentes
-        ax3 = fig.add_subplot(gs[1, :])
-        componentes_info = analisis.get('componentes_info', [])
-        if componentes_info and len(componentes_info) > 0:
-            # Mostrar contribuciones del primer componente
-            pc1_info = componentes_info[0]
-            top_vars = pc1_info.get('top_variables', [])[:5]
-
-            if top_vars:
-                variables = [var['variable'] for var in top_vars]
-                loadings = [var['loading'] for var in top_vars]
-
-                bars = ax3.barh(range(len(variables)), loadings)
-                ax3.set_yticks(range(len(variables)))
-                ax3.set_yticklabels(variables)
-                ax3.set_xlabel('Loading')
-                ax3.set_title('Variables más importantes en PC1')
-                ax3.grid(True, alpha=0.3)
-
-        plt.suptitle('Análisis de Componentes Principales', fontsize=14, fontweight='bold')
-
-    except Exception as e:
-        ax = self.figure.add_subplot(111)
-        ax.text(0.5, 0.5, f'Error en PCA tradicional: {str(e)[:100]}',
-                ha='center', va='center', transform=ax.transAxes)
-
-def _show_error_visualization(self):
-    """Mostrar visualización de error"""
-    self.figure.clear()
-    ax = self.figure.add_subplot(111)
-    ax.text(0.5, 0.5, 'Error generando visualización',
-            ha='center', va='center', transform=ax.transAxes,
-            bbox=dict(boxstyle='round', facecolor='mistyrose'))
-    ax.set_title('Error en Visualización')
-    ax.axis('off')
-
-
-# 5. Fix missing functions in ResultsVisualizationWidget class
-# Add these methods to the ResultsVisualizationWidget class:
-
-def _show_error(self, error_msg):
-    """Mostrar error en lugar de resultados"""
-    self.summary_text.setText(f"❌ Error en el análisis:\n\n{error_msg}")
-    self.status_label.setText("❌ Error en análisis")
-    self.status_label.setStyleSheet("color: red;")
-
-    # Limpiar otros tabs
-    self.metrics_table.setRowCount(0)
-    self.details_text.setText(f"Error: {error_msg}")
-
-    # Deshabilitar botones
-    self.export_results_btn.setEnabled(False)
-    self.generate_report_btn.setEnabled(False)
-
-
-# 6. Add the missing _create_exploratory_visualization method
-def _create_exploratory_visualization(self):
-    """Crear visualización para análisis exploratorio"""
-    try:
-        self.figure.clear()
-
-        # Usar la función de visualización exploratoria
-        if 'datos_originales' in self.current_results:
-            self.figure = _crear_visualizacion_exploratorio_puntos_muestreo(
-                self.current_results, figsize=(16, 12)
-            )
-        else:
-            # Fallback básico
-            ax = self.figure.add_subplot(111)
-
-            # Mostrar información básica del análisis exploratorio
-            calidad = self.current_results.get('calidad_datos', {})
-            outliers = self.current_results.get('outliers', {})
-            correlaciones = self.current_results.get('correlaciones', {})
-
-            info_text = "Resumen Análisis Exploratorio:\n\n"
-
-            if calidad:
-                score = calidad.get('quality_score', 0)
-                info_text += f"Calidad de datos: {score:.1f}/100\n"
-                info_text += f"Calificación: {calidad.get('calificacion', 'N/A')}\n\n"
-
-            if outliers:
-                consenso = outliers.get('consenso', {})
-                if consenso:
-                    info_text += f"Outliers detectados: {consenso.get('total_unico', 0)}\n"
-                    info_text += f"Porcentaje outliers: {consenso.get('porcentaje', 0):.1f}%\n\n"
-
-            if correlaciones:
-                corr_fuertes = correlaciones.get('correlaciones_fuertes', [])
-                info_text += f"Correlaciones fuertes: {len(corr_fuertes)}\n"
-                multicolineal = correlaciones.get('multicolinealidad', 'N/A')
-                info_text += f"Multicolinealidad: {multicolineal}\n"
-
-            ax.text(0.1, 0.9, info_text, transform=ax.transAxes,
-                   fontsize=12, va='top', ha='left',
-                   bbox=dict(boxstyle='round', facecolor='lightblue', alpha=0.7))
-            ax.set_title('Análisis Exploratorio - Resumen')
-            ax.axis('off')
-
-        self.figure.tight_layout()
-        self.canvas.draw()
-
-    except Exception as e:
-        print(f"Error en visualización exploratoria: {e}")
-        ax = self.figure.add_subplot(111)
-        ax.text(0.5, 0.5, f'Error en visualización exploratoria:\n{str(e)[:100]}',
-                ha='center', va='center', transform=ax.transAxes,
-                bbox=dict(boxstyle='round', facecolor='mistyrose'))
-        ax.set_title('Error en Visualización')
-        ax.axis('off')
-        self.canvas.draw()
-
-
-
-def generar_visualizaciones_ml_no_supervisado(resultado: Dict[str, Any],
-                                              figsize: Tuple[int, int] = (16, 12)) -> plt.Figure:
-    """
-    Generar visualizaciones especializadas para ML No Supervisado
-    """
-    tipo = resultado.get('tipo', '')
-
-    try:
-        if tipo in ['kmeans_optimizado', 'clustering_jerarquico_completo', 'dbscan_optimizado']:
-            # Usar visualización especializada para puntos de muestreo
-            return crear_visualizacion_clustering_puntos_muestreo(resultado, figsize)
-        elif tipo == 'pca_completo_avanzado':
-            return _crear_visualizacion_pca_puntos_muestreo(resultado, figsize)
-        elif tipo == 'analisis_exploratorio_completo':
-            return _crear_visualizacion_exploratorio_puntos_muestreo(resultado, figsize)
-        else:
-            return _crear_visualizacion_generica(resultado, figsize)
-
-    except Exception as e:
-        # Fallback en caso de error
-        fig = plt.figure(figsize=figsize)
-        ax = fig.add_subplot(111)
-        ax.text(0.5, 0.5, f'Error generando visualización:\n{str(e)[:100]}',
-                ha='center', va='center', transform=ax.transAxes,
-                bbox=dict(boxstyle='round', facecolor='mistyrose'))
-        ax.set_title('Error en Visualización')
-        ax.axis('off')
-        return fig
-
-
-# ================ FUNCIONES PARA CLUSTERING ====================
-def crear_visualizacion_clustering_puntos_muestreo(resultado: Dict[str, Any],
-                                                   figsize: Tuple[int, int] = (16, 12)) -> plt.Figure:
-    """
-    Crear visualización especializada para clustering de puntos de muestreo
-    """
-    if 'error' in resultado:
-        raise ValueError(f"Error en el resultado: {resultado['error']}")
-
-    tipo = resultado.get('tipo', '')
-    fig = plt.figure(figsize=figsize)
-
-    if tipo == 'kmeans_optimizado':
-        return _crear_viz_kmeans_puntos_muestreo(resultado, fig)
-    elif tipo == 'clustering_jerarquico_completo':
-        return _crear_viz_jerarquico_puntos_muestreo(resultado, fig)
-    elif tipo == 'dbscan_optimizado':
-        return _crear_viz_dbscan_puntos_muestreo(resultado, fig)
-    else:
-        return _crear_viz_generica_puntos_muestreo(resultado, fig)
-
-
-def _crear_viz_kmeans_puntos_muestreo(resultado: Dict, fig: plt.Figure) -> plt.Figure:
-    """Visualización específica para K-Means de puntos de muestreo"""
-
-    # Layout de 2x2
-    gs = fig.add_gridspec(2, 2, hspace=0.3, wspace=0.3)
-
-    # 1. Mapa de puntos de muestreo coloreados por cluster
-    ax1 = fig.add_subplot(gs[0, 0])
-    _graficar_puntos_muestreo_clusters(ax1, resultado)
-
-    # 2. Timeline de muestreos con clusters
-    ax2 = fig.add_subplot(gs[0, 1])
-    _graficar_timeline_muestreos(ax2, resultado)
-
-    # 3. Matriz de distancias entre puntos
-    ax3 = fig.add_subplot(gs[1, 0])
-    _graficar_matriz_distancias_puntos(ax3, resultado)
-
-    # 4. Estadísticas por cluster
-    ax4 = fig.add_subplot(gs[1, 1])
-    _graficar_estadisticas_clusters_puntos(ax4, resultado)
-
-    plt.suptitle('Clustering K-Means - Análisis de Puntos de Muestreo',
-                 fontsize=16, fontweight='bold')
-
-    return fig
-
-
-def _crear_viz_dbscan_puntos_muestreo(resultado: Dict, fig: plt.Figure) -> plt.Figure:
-    """Visualización específica para DBSCAN de puntos de muestreo"""
-
-    gs = fig.add_gridspec(2, 2, hspace=0.3, wspace=0.3)
-
-    # 1. Puntos de muestreo con outliers destacados
-    ax1 = fig.add_subplot(gs[0, 0])
-    _graficar_puntos_dbscan_outliers(ax1, resultado)
-
-    # 2. Densidad de muestreos en el tiempo
-    ax2 = fig.add_subplot(gs[0, 1])
-    _graficar_densidad_temporal_muestreos(ax2, resultado)
-
-    # 3. Análisis de outliers temporales
-    ax3 = fig.add_subplot(gs[1, 0])
-    _graficar_outliers_temporales(ax3, resultado)
-
-    # 4. Información de clusters y outliers
-    ax4 = fig.add_subplot(gs[1, 1])
-    _mostrar_info_dbscan_puntos(ax4, resultado)
-
-    plt.suptitle('DBSCAN - Análisis de Puntos de Muestreo y Outliers',
-                 fontsize=16, fontweight='bold')
-
-    return fig
-
-
-def _graficar_puntos_muestreo_clusters(ax, resultado):
-    """Graficar puntos de muestreo coloreados por cluster"""
-    try:
-        # Obtener datos originales
-        if 'datos_originales' not in resultado:
-            ax.text(0.5, 0.5, 'Datos no disponibles', ha='center', va='center',
-                    transform=ax.transAxes)
-            return
-
-        datos = resultado['datos_originales']
-
-        # Verificar si existe columna Points
-        if 'Points' not in datos.columns:
-            # Crear índices como puntos
-            puntos = list(range(1, len(datos) + 1))
-        else:
-            puntos = datos['Points'].tolist()
-
-        # Obtener labels de clusters
-        k_optimo = resultado.get('recomendacion_k')
-        if k_optimo and 'resultados_por_k' in resultado:
-            if k_optimo in resultado['resultados_por_k']:
-                labels = resultado['resultados_por_k'][k_optimo]['labels']
-            else:
-                labels = list(range(len(puntos)))
-        else:
-            labels = list(range(len(puntos)))
-
-        # Crear coordenadas para visualización
-        # Si hay información geográfica, usarla; si no, crear distribución
-        if len(puntos) <= 50:  # Para datasets pequeños, usar grid
-            n_cols = int(np.ceil(np.sqrt(len(puntos))))
-            x_coords = [i % n_cols for i in range(len(puntos))]
-            y_coords = [i // n_cols for i in range(len(puntos))]
-        else:  # Para datasets grandes, usar distribución aleatoria
-            np.random.seed(42)
-            x_coords = np.random.uniform(0, 10, len(puntos))
-            y_coords = np.random.uniform(0, 10, len(puntos))
-
-        # Scatter plot con colores por cluster
-        unique_labels = set(labels)
-        colors = plt.cm.Set3(np.linspace(0, 1, len(unique_labels)))
-
-        for i, (label, color) in enumerate(zip(unique_labels, colors)):
-            mask = np.array(labels) == label
-            ax.scatter(np.array(x_coords)[mask], np.array(y_coords)[mask],
-                       c=[color], label=f'Cluster {label}',
-                       s=100, alpha=0.7, edgecolors='black', linewidth=1)
-
-        # Anotar algunos puntos representativos
-        for i in range(0, len(puntos), max(1, len(puntos) // 10)):
-            ax.annotate(f'P{puntos[i]}', (x_coords[i], y_coords[i]),
-                        xytext=(5, 5), textcoords='offset points',
-                        fontsize=8, alpha=0.7)
-
-        ax.set_xlabel('Coordenada X (relativa)')
-        ax.set_ylabel('Coordenada Y (relativa)')
-        ax.set_title('Distribución de Puntos de Muestreo por Cluster')
-        ax.legend(bbox_to_anchor=(1.05, 1), loc='upper left')
-        ax.grid(True, alpha=0.3)
-
-    except Exception as e:
-        ax.text(0.5, 0.5, f'Error graficando puntos: {str(e)[:50]}',
-                ha='center', va='center', transform=ax.transAxes)
-
-
-def _graficar_timeline_muestreos(ax, resultado):
-    """Graficar timeline de muestreos con franjas de colores por cluster"""
-    try:
-        if 'datos_originales' not in resultado:
-            ax.text(0.5, 0.5, 'Datos no disponibles', ha='center', va='center',
-                    transform=ax.transAxes)
-            return
-
-        datos = resultado['datos_originales']
-
-        # Verificar columna de fecha
-        fecha_col = None
-        for col in ['Sampling_date', 'Fecha', 'Date', 'fecha']:
-            if col in datos.columns:
-                fecha_col = col
-                break
-
-        if fecha_col is None:
-            # Crear fechas sintéticas
-            fechas = pd.date_range('2023-01-01', periods=len(datos), freq='D')
-        else:
-            fechas = pd.to_datetime(datos[fecha_col])
-
-        # Obtener labels
-        k_optimo = resultado.get('recomendacion_k')
-        if k_optimo and 'resultados_por_k' in resultado:
-            if k_optimo in resultado['resultados_por_k']:
-                labels = resultado['resultados_por_k'][k_optimo]['labels']
-            else:
-                labels = [0] * len(datos)
-        else:
-            labels = [0] * len(datos)
-
-        # Puntos de muestreo
-        if 'Points' in datos.columns:
-            puntos = datos['Points'].tolist()
-        else:
-            puntos = list(range(1, len(datos) + 1))
-
-        # Crear timeline
-        unique_labels = sorted(set(labels))
-        colors = plt.cm.Set3(np.linspace(0, 1, len(unique_labels)))
-        color_map = {label: colors[i] for i, label in enumerate(unique_labels)}
-
-        for i, (fecha, punto, label) in enumerate(zip(fechas, puntos, labels)):
-            color = color_map[label]
-            ax.scatter(fecha, punto, c=[color], s=60, alpha=0.8,
-                       edgecolors='black', linewidth=0.5)
-
-        # Añadir franjas de colores por período
-        if len(fechas) > 1:
-            fecha_min, fecha_max = fechas.min(), fechas.max()
-
-            # Dividir en períodos y colorear fondo
-            n_periodos = min(5, len(unique_labels))
-            periodo_duration = (fecha_max - fecha_min) / n_periodos
-
-            for i in range(n_periodos):
-                inicio = fecha_min + i * periodo_duration
-                fin = fecha_min + (i + 1) * periodo_duration
-                color = colors[i % len(colors)]
-                ax.axvspan(inicio, fin, alpha=0.1, color=color)
-
-        ax.set_xlabel('Fecha de Muestreo')
-        ax.set_ylabel('Punto de Muestreo')
-        ax.set_title('Timeline de Muestreos por Cluster')
-
-        # Rotar etiquetas de fecha
-        ax.tick_params(axis='x', rotation=45)
-
-        # Leyenda
-        legend_elements = [plt.scatter([], [], c=[color_map[label]],
-                                       label=f'Cluster {label}', s=60)
-                           for label in unique_labels]
-        ax.legend(handles=legend_elements, loc='upper right')
-
-        ax.grid(True, alpha=0.3)
-
-    except Exception as e:
-        ax.text(0.5, 0.5, f'Error en timeline: {str(e)[:50]}',
-                ha='center', va='center', transform=ax.transAxes)
-
-
-def _graficar_matriz_distancias_puntos(ax, resultado):
-    """Graficar matriz de distancias entre puntos de muestreo"""
-    try:
-        if 'datos_originales' not in resultado:
-            ax.text(0.5, 0.5, 'Datos no disponibles', ha='center', va='center',
-                    transform=ax.transAxes)
-            return
-
-        datos = resultado['datos_originales']
-
-        # Seleccionar subset de puntos para visualización clara
-        max_puntos = 20
-        if len(datos) > max_puntos:
-            indices = np.random.choice(len(datos), max_puntos, replace=False)
-            datos_subset = datos.iloc[indices]
-        else:
-            datos_subset = datos
-            indices = range(len(datos))
-
-        # Obtener variables numéricas
-        numeric_cols = datos_subset.select_dtypes(include=[np.number]).columns
-        if len(numeric_cols) == 0:
-            ax.text(0.5, 0.5, 'No hay variables numéricas', ha='center', va='center',
-                    transform=ax.transAxes)
-            return
-
-        # Calcular matriz de distancias
-        from sklearn.metrics.pairwise import euclidean_distances
-        from sklearn.preprocessing import StandardScaler
-
-        scaler = StandardScaler()
-        datos_scaled = scaler.fit_transform(datos_subset[numeric_cols].dropna())
-
-        distancias = euclidean_distances(datos_scaled)
-
-        # Crear heatmap
-        im = ax.imshow(distancias, cmap='viridis', aspect='auto')
-
-        # Etiquetas
-        if 'Points' in datos_subset.columns:
-            labels = [f'P{int(p)}' for p in datos_subset['Points'].tolist()]
-        else:
-            labels = [f'P{i + 1}' for i in indices]
-
-        ax.set_xticks(range(len(labels)))
-        ax.set_yticks(range(len(labels)))
-        ax.set_xticklabels(labels, rotation=45, ha='right')
-        ax.set_yticklabels(labels)
-
-        # Colorbar
-        plt.colorbar(im, ax=ax, shrink=0.8)
-
-        ax.set_title('Matriz de Distancias entre Puntos de Muestreo')
-
-    except Exception as e:
-        ax.text(0.5, 0.5, f'Error en matriz distancias: {str(e)[:50]}',
-                ha='center', va='center', transform=ax.transAxes)
-
-
-def _graficar_estadisticas_clusters_puntos(ax, resultado):
-    """Graficar estadísticas de clusters de puntos de muestreo"""
-    try:
-        k_optimo = resultado.get('recomendacion_k')
-        if not k_optimo or 'resultados_por_k' not in resultado:
-            ax.text(0.5, 0.5, 'Estadísticas no disponibles', ha='center', va='center',
-                    transform=ax.transAxes)
-            return
-
-        if k_optimo not in resultado['resultados_por_k']:
-            ax.text(0.5, 0.5, 'Datos de cluster no disponibles', ha='center', va='center',
-                    transform=ax.transAxes)
-            return
-
-        cluster_data = resultado['resultados_por_k'][k_optimo]
-        labels = cluster_data['labels']
-
-        # Estadísticas por cluster
-        unique_labels = sorted(set(labels))
-        tamaños = [labels.count(label) for label in unique_labels]
-        proporciones = [size / len(labels) * 100 for size in tamaños]
-
-        # Gráfico de barras
-        bars = ax.bar(range(len(unique_labels)), proporciones,
-                      color=plt.cm.Set3(np.linspace(0, 1, len(unique_labels))),
-                      alpha=0.7, edgecolor='black')
-
-        # Añadir valores en las barras
-        for bar, tamaño, prop in zip(bars, tamaños, proporciones):
-            height = bar.get_height()
-            ax.text(bar.get_x() + bar.get_width() / 2., height + 0.5,
-                    f'{tamaño}\n({prop:.1f}%)', ha='center', va='bottom',
-                    fontweight='bold', fontsize=10)
-
-        ax.set_xlabel('Cluster')
-        ax.set_ylabel('Porcentaje de Puntos')
-        ax.set_title('Distribución de Puntos por Cluster')
-        ax.set_xticks(range(len(unique_labels)))
-        ax.set_xticklabels([f'Cluster {label}' for label in unique_labels])
-        ax.set_ylim(0, max(proporciones) * 1.2)
-        ax.grid(True, alpha=0.3, axis='y')
-
-        # Información adicional
-        silhouette = cluster_data.get('silhouette_score', 0)
-        ax.text(0.02, 0.98, f'Silhouette Score: {silhouette:.3f}',
-                transform=ax.transAxes, va='top',
-                bbox=dict(boxstyle='round', facecolor='wheat', alpha=0.5))
-
-    except Exception as e:
-        ax.text(0.5, 0.5, f'Error en estadísticas: {str(e)[:50]}',
-                ha='center', va='center', transform=ax.transAxes)
-
->>>>>>> 2d8e0fe9
-
-
-# ==================== PCA AVANZADO ====================
-
-def pca_completo_avanzado(data, variables=None, metodos=['linear'],
-                         explicar_varianza_objetivo=0.95, escalado='standard',
-                         random_state=42, verbose=True, max_components=None,
-                         kernel_type='rbf', gamma=1.0):
-    """
-    Análisis de componentes principales avanzado con múltiples métodos
-    """
-    if verbose:
-        print("🔍 Iniciando PCA avanzado...")
-
-    if variables is None:
-        variables = data.select_dtypes(include=[np.number]).columns.tolist()
-
-    X = data[variables].dropna()
-
-    if verbose:
-        print(f"📊 Datos preparados: {X.shape[0]} muestras, {X.shape[1]} variables")
-
-    # Escalado de datos
-    X_scaled, scaler = aplicar_escalado(X, escalado)
-
-    if max_components is None:
-        max_components = min(len(variables), len(X) - 1)
-
-    resultados_pca = {}
-
-    # PCA Lineal estándar
-    if 'linear' in metodos:
-        if verbose:
-            print("   Ejecutando PCA lineal...")
-
-        pca_linear = PCA(n_components=max_components, random_state=random_state)
-        X_pca_linear = pca_linear.fit_transform(X_scaled)
-
-        # Análisis detallado
-        analisis_linear = analizar_pca_detallado(pca_linear, variables, explicar_varianza_objetivo)
-
-        resultados_pca['linear'] = {
-            'modelo': pca_linear,
-            'transformacion': X_pca_linear.tolist(),
-            'analisis': analisis_linear,
-            'componentes_recomendados': analisis_linear['n_componentes_objetivo']
-        }
-
-        # Análisis de correlación entre componentes originales y transformados
-        correlaciones = analizar_correlaciones_pca(X.values, X_pca_linear, variables)
-        resultados_pca['linear']['correlaciones'] = correlaciones
-
-        # Análisis de contribución de variables
-        contribuciones = analizar_contribuciones_variables(pca_linear, variables)
-        resultados_pca['linear']['contribuciones'] = contribuciones
-
-    # Kernel PCA
-    if 'kernel' in metodos and len(X) <= 1000:  # Limitado por costo computacional
-        if verbose:
-            print("   Ejecutando Kernel PCA...")
-
-        kernels = [kernel_type] if kernel_type else ['rbf', 'poly', 'sigmoid']
-
-        for kernel in kernels:
-            try:
-                if kernel == 'poly':
-                    kpca = KernelPCA(n_components=min(10, max_components), kernel=kernel,
-                                   degree=3, random_state=random_state)
-                elif kernel == 'rbf':
-                    kpca = KernelPCA(n_components=min(10, max_components), kernel=kernel,
-                                   gamma=gamma, random_state=random_state)
-                else:
-                    kpca = KernelPCA(n_components=min(10, max_components), kernel=kernel,
-                                   random_state=random_state)
-
-                X_kpca = kpca.fit_transform(X_scaled)
-
-                # Evaluación de calidad (reconstrucción aproximada)
-                calidad = evaluar_calidad_kernel_pca(X_scaled, X_kpca, kpca)
-
-                resultados_pca[f'kernel_{kernel}'] = {
-                    'modelo': kpca,
-                    'transformacion': X_kpca.tolist(),
-                    'calidad_reconstruccion': calidad,
-                    'kernel': kernel
-                }
-
-            except Exception as e:
-                if verbose:
-                    print(f"Error con kernel PCA {kernel}: {e}")
-                continue
-
-    if verbose:
-        print("✅ PCA completado")
-
-    return {
-        'tipo': 'pca_completo_avanzado',
-        'variables_utilizadas': variables,
-        'n_muestras': len(X),
-        'metodos_aplicados': list(resultados_pca.keys()),
-        'resultados_por_metodo': resultados_pca,
-        'recomendaciones': generar_recomendaciones_pca(resultados_pca),
-        'datos_originales_escalados': X_scaled.tolist()
-    }
-
-# ==================== ANÁLISIS EXPLORATORIO ====================
-
-def analisis_exploratorio_completo(data, variables=None, escalado='standard',
-                                  handle_outliers=True, verbose=True,
-                                  outlier_method='isolation_forest', random_state=42):
-    """
-    Análisis exploratorio exhaustivo de los datos
-    """
-    if verbose:
-        print("🔍 Iniciando análisis exploratorio completo...")
-
-    if variables is None:
-        variables = data.select_dtypes(include=[np.number]).columns.tolist()
-
-    X = data[variables].dropna()
-
-    if verbose:
-        print(f"📊 Datos preparados: {X.shape[0]} muestras, {X.shape[1]} variables")
-
-    # 1. Estadísticas descriptivas avanzadas
-    if verbose:
-        print("   Calculando estadísticas descriptivas...")
-    estadisticas = calcular_estadisticas_avanzadas(X, variables)
-
-    # 2. Análisis de correlaciones
-    if verbose:
-        print("   Analizando correlaciones...")
-    correlaciones = analizar_correlaciones_avanzado(X, variables)
-
-    # 3. Detección de outliers múltiples métodos
-    if verbose:
-        print("   Detectando outliers...")
-    outliers = detectar_outliers_multiples_metodos(X, variables, outlier_method)
-
-    # 4. Análisis de distribuciones
-    if verbose:
-        print("   Analizando distribuciones...")
-    distribuciones = analizar_distribuciones_avanzado(X, variables)
-
-    # 5. Análisis de componentes principales básico
-    if verbose:
-        print("   Ejecutando PCA exploratorio...")
-    X_scaled, _ = aplicar_escalado(X, escalado)
-    pca_basico = PCA(n_components=min(5, len(variables)), random_state=random_state)
-    pca_basico.fit(X_scaled)
-
-    # 6. Clustering exploratorio rápido
-    if verbose:
-        print("   Ejecutando clustering exploratorio...")
-    clustering_exploratorio = clustering_exploratorio_rapido(X, variables, escalado)
-
-    # 7. Análisis de calidad de datos
-    if verbose:
-        print("   Evaluando calidad de datos...")
-    calidad_datos = evaluar_calidad_datos(data, variables)
-
-    # 8. Recomendaciones automáticas
-    recomendaciones = generar_recomendaciones_exploratorio(
-        estadisticas, correlaciones, outliers, distribuciones, calidad_datos
-    )
-
-    if verbose:
-        print("✅ Análisis exploratorio completado")
-
-    return {
-        'tipo': 'analisis_exploratorio_completo',
-        'variables_analizadas': variables,
-        'n_muestras': len(X),
-        'estadisticas_descriptivas': estadisticas,
-        'correlaciones': correlaciones,
-        'outliers': outliers,
-        'distribuciones': distribuciones,
-        'pca_exploratorio': {
-            'varianza_explicada': pca_basico.explained_variance_ratio_.tolist(),
-            'varianza_acumulada': np.cumsum(pca_basico.explained_variance_ratio_).tolist()
-        },
-        'clustering_exploratorio': clustering_exploratorio,
-        'calidad_datos': calidad_datos,
-        'recomendaciones': recomendaciones
-    }
-
-# ==================== FUNCIONES DE ANÁLISIS AUXILIARES ====================
-
-def analizar_clusters_detallado(X, labels, variables):
-    """Análisis detallado de las características de cada cluster"""
+                labels[current_point] = cluster_id
+
+            # Encontrar vecinos del punto actual
+            current_distances = np.linalg.norm(X - X[current_point], axis=1)
+            current_neighbors = np.where(current_distances <= eps)[0]
+
+            if len(current_neighbors) >= min_samples:
+                seed_set.update(current_neighbors)
+
+        cluster_id += 1
+
+    return labels
+
+def detectar_outliers_zscore(X, threshold=3.0):
+    """Detectar outliers usando Z-score"""
+    z_scores = np.abs((X - np.mean(X, axis=0)) / np.std(X, axis=0))
+    return np.any(z_scores > threshold, axis=1)
+
+def detectar_outliers_iqr(X):
+    """Detectar outliers usando método IQR"""
+    Q1 = np.percentile(X, 25, axis=0)
+    Q3 = np.percentile(X, 75, axis=0)
+    IQR = Q3 - Q1
+    lower_bound = Q1 - 1.5 * IQR
+    upper_bound = Q3 + 1.5 * IQR
+    return np.any((X < lower_bound) | (X > upper_bound), axis=1)
+
+def detectar_outliers_isolation_forest_simple(X, contamination=0.1):
+    """Implementación simplificada de Isolation Forest"""
+    n_samples = len(X)
+    n_outliers = int(contamination * n_samples)
+
+    # Método simplificado: usar distancias a la mediana
+    median = np.median(X, axis=0)
+    distances = np.linalg.norm(X - median, axis=1)
+
+    # Los puntos más alejados son outliers
+    outlier_indices = np.argpartition(distances, -n_outliers)[-n_outliers:]
+    outliers = np.zeros(n_samples, dtype=bool)
+    outliers[outlier_indices] = True
+
+    return outliers
+
+# ==================== ANÁLISIS PRINCIPAL ====================
+
+def analizar_clusters_manual(X, labels, variables):
+    """Análisis detallado de clusters"""
     cluster_stats = {}
-
-    for cluster_id in np.unique(labels):
+    unique_labels = np.unique(labels)
+
+    for cluster_id in unique_labels:
         mask = labels == cluster_id
         cluster_data = X[mask]
 
-        # Estadísticas por variable
+        if len(cluster_data) == 0:
+            continue
+
         stats_por_variable = {}
         for var in variables:
             if var in cluster_data.columns:
@@ -1941,389 +437,225 @@
                     'mediana': float(serie.median())
                 }
 
-        # Centroide del cluster
-        centroide = cluster_data.mean().to_dict()
+        centroide = cluster_data[variables].mean().to_dict()
 
         cluster_stats[f'cluster_{cluster_id}'] = {
             'tamaño': int(np.sum(mask)),
             'proporcion': float(np.sum(mask) / len(labels)),
             'centroide': centroide,
-            'estadisticas': stats_por_variable,
-            'compacidad': float(np.mean(np.sum((cluster_data - cluster_data.mean()) ** 2, axis=1)))
+            'estadisticas': stats_por_variable
         }
 
     return cluster_stats
 
-def analizar_clusters_kmeans(X_original, labels, variables, scaler, kmeans_model):
-    """Análisis detallado de clusters de K-Means"""
-    cluster_analysis = {}
-
-    for cluster_id in range(kmeans_model.n_clusters):
-        mask = labels == cluster_id
-        cluster_data = X_original[mask]
-
-        if len(cluster_data) == 0:
+def kmeans_optimizado_completo(data, variables=None, k_range=None,
+                             escalado='standard', random_state=42, verbose=True):
+    """K-Means optimizado con evaluación de K óptimo"""
+    if verbose:
+        print("🔍 Iniciando K-Means optimizado...")
+
+    if variables is None:
+        variables = data.select_dtypes(include=[np.number]).columns.tolist()
+
+    # Excluir columnas no relevantes
+    exclude_cols = ['Points', 'Sampling_date', 'WQI_IDEAM_6V', 'WQI_IDEAM_7V', 'WQI_NSF_9V',
+                   'Classification_6V', 'Classification_7V', 'Classification_9V']
+    variables = [col for col in variables if col not in exclude_cols]
+
+    X = data[variables].dropna()
+
+    if verbose:
+        print(f"📊 Datos preparados: {X.shape[0]} muestras, {X.shape[1]} variables")
+
+    # Escalado
+    X_scaled, scaler_info = aplicar_escalado(X, escalado)
+
+    if k_range is None:
+        k_range = range(2, min(10, len(X) // 5))
+
+    resultados_kmeans = {}
+    inercias = []
+    silhouette_scores = []
+
+    # Evaluar diferentes valores de K
+    for k in k_range:
+        if verbose:
+            print(f"   Evaluando K={k}...")
+
+        try:
+            # K-Means manual
+            kmeans_result = manual_kmeans(X_scaled.values, k, random_state=random_state)
+            labels = kmeans_result['labels']
+
+            # Métricas
+            silhouette = manual_silhouette_score(X_scaled.values, labels)
+
+            # Análisis de clusters
+            cluster_analysis = analizar_clusters_manual(X, labels, variables)
+
+            resultado_k = {
+                'k': k,
+                'labels': labels.tolist(),
+                'centroids': kmeans_result['centroids'].tolist(),
+                'inertia': float(kmeans_result['inertia']),
+                'silhouette_score': float(silhouette),
+                'n_iter': int(kmeans_result['n_iter']),
+                'cluster_analysis': cluster_analysis
+            }
+
+            resultados_kmeans[k] = resultado_k
+            inercias.append(resultado_k['inertia'])
+            silhouette_scores.append(resultado_k['silhouette_score'])
+
+        except Exception as e:
+            if verbose:
+                print(f"Error con K={k}: {e}")
             continue
 
-        # Estadísticas del cluster
-        cluster_stats = {
-            'tamaño': int(np.sum(mask)),
-            'proporcion': float(np.sum(mask) / len(labels)),
+    # Determinar K óptimo
+    if silhouette_scores:
+        k_optimo = list(k_range)[np.argmax(silhouette_scores)]
+    else:
+        k_optimo = list(k_range)[0] if k_range else 3
+
+    if verbose:
+        print(f"✅ K-Means completado. K recomendado: {k_optimo}")
+
+    return {
+        'tipo': 'kmeans_optimizado',
+        'variables_utilizadas': variables,
+        'k_range': list(k_range),
+        'resultados_por_k': resultados_kmeans,
+        'inercias': inercias,
+        'silhouette_scores': silhouette_scores,
+        'recomendacion_k': k_optimo,
+        'datos_originales': X,
+        'scaler_info': scaler_info,
+        'recomendaciones': [
+            f"K óptimo recomendado: {k_optimo}",
+            f"Silhouette Score: {resultados_kmeans.get(k_optimo, {}).get('silhouette_score', 0):.3f}"
+        ]
+    }
+
+def dbscan_optimizado(data, variables=None, optimizar_parametros=True,
+                      escalado='standard', verbose=True):
+    """DBSCAN optimizado con búsqueda de parámetros"""
+    if verbose:
+        print("🔍 Iniciando DBSCAN optimizado...")
+
+    if variables is None:
+        variables = data.select_dtypes(include=[np.number]).columns.tolist()
+
+    # Excluir columnas no relevantes
+    exclude_cols = ['Points', 'Sampling_date', 'WQI_IDEAM_6V', 'WQI_IDEAM_7V', 'WQI_NSF_9V',
+                   'Classification_6V', 'Classification_7V', 'Classification_9V']
+    variables = [col for col in variables if col not in exclude_cols]
+
+    X = data[variables].dropna()
+
+    if verbose:
+        print(f"📊 Datos preparados: {X.shape[0]} muestras, {X.shape[1]} variables")
+
+    # Escalado
+    X_scaled, scaler_info = aplicar_escalado(X, escalado)
+
+    mejores_resultados = []
+
+    if optimizar_parametros:
+        # Rango de parámetros
+        eps_range = np.linspace(0.1, 2.0, 10)
+        min_samples_range = range(2, min(10, len(X) // 10))
+
+        for eps in eps_range:
+            for min_samples in min_samples_range:
+                try:
+                    labels = manual_dbscan(X_scaled.values, eps=eps, min_samples=min_samples)
+
+                    n_clusters = len(set(labels)) - (1 if -1 in labels else 0)
+                    n_noise = list(labels).count(-1)
+                    noise_ratio = n_noise / len(labels)
+
+                    if n_clusters < 1 or noise_ratio > 0.8:
+                        continue
+
+                    # Calcular silhouette solo para puntos no outliers
+                    if n_clusters > 1:
+                        non_noise_mask = labels != -1
+                        if np.sum(non_noise_mask) > 1:
+                            silhouette = manual_silhouette_score(
+                                X_scaled.values[non_noise_mask],
+                                labels[non_noise_mask]
+                            )
+                        else:
+                            silhouette = 0.5
+                    else:
+                        silhouette = 0.5
+
+                    resultado = {
+                        'eps': eps,
+                        'min_samples': min_samples,
+                        'n_clusters': n_clusters,
+                        'n_noise': n_noise,
+                        'noise_ratio': noise_ratio,
+                        'silhouette_score': silhouette,
+                        'labels': labels.tolist(),
+                        'score_compuesto': silhouette * (1 - noise_ratio)
+                    }
+
+                    mejores_resultados.append(resultado)
+
+                except Exception as e:
+                    continue
+
+    # Usar configuración por defecto si no hay resultados
+    if not mejores_resultados:
+        labels = manual_dbscan(X_scaled.values, eps=0.5, min_samples=3)
+        n_clusters = len(set(labels)) - (1 if -1 in labels else 0)
+        n_noise = list(labels).count(-1)
+
+        resultado = {
+            'eps': 0.5,
+            'min_samples': 3,
+            'n_clusters': n_clusters,
+            'n_noise': n_noise,
+            'noise_ratio': n_noise / len(labels),
+            'silhouette_score': 0.5,
+            'labels': labels.tolist(),
+            'score_compuesto': 0.5
         }
-
-        # Estadísticas por variable
-        stats_variables = {}
-        for var in variables:
-            if var in cluster_data.columns:
-                serie = cluster_data[var]
-                stats_variables[var] = {
-                    'media': float(serie.mean()),
-                    'std': float(serie.std()),
-                    'min': float(serie.min()),
-                    'max': float(serie.max()),
-                    'percentil_25': float(serie.quantile(0.25)),
-                    'percentil_75': float(serie.quantile(0.75))
-                }
-
-        # Centroide en espacio original
-        centroide_original = cluster_data[variables].mean().to_dict()
-
-        # Distancia promedio al centroide
-        centroide_escalado = kmeans_model.cluster_centers_[cluster_id]
-        cluster_data_escalado = scaler.transform(cluster_data[variables])
-        distancias = np.linalg.norm(cluster_data_escalado - centroide_escalado, axis=1)
-
-        cluster_stats.update({
-            'centroide_original': centroide_original,
-            'estadisticas_variables': stats_variables,
-            'distancia_promedio_centroide': float(np.mean(distancias)),
-            'compacidad': float(np.std(distancias)),
-            'diametro': float(np.max(distancias))
-        })
-
-        cluster_analysis[f'cluster_{cluster_id}'] = cluster_stats
-
-    return cluster_analysis
-
-def determinar_k_codo(k_values, inercias):
-    """Determinar K óptimo usando el método del codo"""
-    if len(inercias) < 3:
-        return k_values[0] if k_values else 2
-
-    # Calcular diferencias de segundo orden
-    diffs = np.diff(inercias)
-    diffs2 = np.diff(diffs)
-
-    # Encontrar el punto de máxima curvatura
-    if len(diffs2) > 0:
-        k_optimo_idx = np.argmax(np.abs(diffs2)) + 2  # +2 porque perdemos 2 elementos
-        return k_values[min(k_optimo_idx, len(k_values) - 1)]
-
-    return k_values[len(k_values) // 2]
-
-def calcular_gap_statistic(X, k_range, n_refs=10):
-    """Calcular gap statistic para determinar K óptimo"""
-    gaps = []
-
-    for k in k_range:
-        # Clustering en datos reales
-        kmeans_real = KMeans(n_clusters=k, random_state=42, n_init=10)
-        kmeans_real.fit(X)
-        log_wk_real = np.log(kmeans_real.inertia_)
-
-        # Clustering en datos de referencia (aleatorios)
-        log_wk_refs = []
-        for _ in range(n_refs):
-            # Generar datos aleatorios con la misma distribución
-            X_ref = np.random.uniform(X.min(axis=0), X.max(axis=0), X.shape)
-            kmeans_ref = KMeans(n_clusters=k, random_state=42, n_init=10)
-            kmeans_ref.fit(X_ref)
-            log_wk_refs.append(np.log(kmeans_ref.inertia_))
-
-        # Gap = promedio(log_wk_ref) - log_wk_real
-        gap = np.mean(log_wk_refs) - log_wk_real
-        gaps.append(gap)
-
-    # K óptimo es donde gap es máximo
-    if gaps:
-        return list(k_range)[np.argmax(gaps)]
-    return list(k_range)[0]
-
-def evaluar_estabilidad_kmeans(X, k_range, n_bootstrap=20):
-    """Evaluar estabilidad de clustering mediante bootstrap"""
-    estabilidad_scores = {}
-
-    for k in k_range:
-        ari_scores = []
-
-        # Clustering original
-        kmeans_original = KMeans(n_clusters=k, random_state=42, n_init=10)
-        labels_original = kmeans_original.fit_predict(X)
-
-        # Bootstrap samples
-        for _ in range(n_bootstrap):
-            # Muestra bootstrap
-            bootstrap_idx = np.random.choice(len(X), len(X), replace=True)
-            X_bootstrap = X[bootstrap_idx]
-
-            try:
-                kmeans_bootstrap = KMeans(n_clusters=k, random_state=42, n_init=10)
-                labels_bootstrap = kmeans_bootstrap.fit_predict(X_bootstrap)
-
-                # ARI entre clustering original y bootstrap
-                ari = adjusted_rand_score(labels_original[bootstrap_idx], labels_bootstrap)
-                ari_scores.append(ari)
-
-            except:
-                continue
-
-        if ari_scores:
-            estabilidad_scores[k] = np.mean(ari_scores)
-
-    # Retornar K con mayor estabilidad
-    if estabilidad_scores:
-        return max(estabilidad_scores.keys(), key=lambda k: estabilidad_scores[k])
-    return list(k_range)[0]
-
-def determinar_k_final(k_optimos):
-    """Determinar K final basado en múltiples criterios"""
-    if not k_optimos:
-        return 3
-
-    # Votar por el K más frecuente
-    from collections import Counter
-    votos = Counter(k_optimos.values())
-
-    if votos:
-        return votos.most_common(1)[0][0]
-
-    return 3
-
-def determinar_rango_eps(X_scaled):
-    """Determinar rango de eps usando el método de k-distancias"""
-    # Calcular k-distancias para k=4 (regla general)
-    nbrs = NearestNeighbors(n_neighbors=4)
-    nbrs.fit(X_scaled)
-    distances, indices = nbrs.kneighbors(X_scaled)
-
-    # Usar la 4ta distancia más cercana
-    k_distances = distances[:, 3]
-    k_distances_sorted = np.sort(k_distances)
-
-    # Buscar el "codo" en la curva de k-distancias
-    diffs = np.diff(k_distances_sorted)
-    knee_point = np.argmax(diffs)
-
-    eps_optimo = k_distances_sorted[knee_point]
-
-    # Crear rango alrededor del eps óptimo
-    eps_min = eps_optimo * 0.5
-    eps_max = eps_optimo * 2.0
-
-    return np.linspace(eps_min, eps_max, 20)
-
-def analizar_clusters_dbscan(X_original, labels, variables):
-    """Análisis detallado de clusters encontrados por DBSCAN"""
-    cluster_analysis = {}
-
-    # Analizar clusters normales
-    for cluster_id in set(labels):
-        if cluster_id == -1:  # Ruido
-            continue
-
-        mask = labels == cluster_id
-        cluster_data = X_original[mask]
-
-        # Estadísticas básicas
-        cluster_stats = {
-            'tamaño': int(np.sum(mask)),
-            'proporcion': float(np.sum(mask) / len(labels)),
-            'centroide': cluster_data[variables].mean().to_dict(),
-            'variabilidad': cluster_data[variables].std().to_dict()
-        }
-
-        cluster_analysis[f'cluster_{cluster_id}'] = cluster_stats
-
-    # Analizar puntos de ruido
-    noise_mask = labels == -1
-    if np.any(noise_mask):
-        noise_data = X_original[noise_mask]
-        cluster_analysis['noise'] = {
-            'tamaño': int(np.sum(noise_mask)),
-            'proporcion': float(np.sum(noise_mask) / len(labels)),
-            'caracteristicas_promedio': noise_data[variables].mean().to_dict(),
-            'indices': np.where(noise_mask)[0].tolist()
-        }
-
-    return cluster_analysis
-
-def analizar_densidad_clusters(X_scaled, labels, eps):
-    """Analizar la densidad de cada cluster"""
-    densidad_analysis = {}
-
-    for cluster_id in set(labels):
-        if cluster_id == -1:
-            continue
-
-        mask = labels == cluster_id
-        cluster_points = X_scaled[mask]
-
-        if len(cluster_points) > 1:
-            # Calcular densidad como número de puntos / volumen aproximado
-            # Usar la distancia promedio entre puntos como aproximación
-            distances = euclidean_distances(cluster_points)
-
-            # Solo tomar la diagonal superior para evitar duplicados
-            upper_tri_indices = np.triu_indices_from(distances, k=1)
-            distances_array = distances[upper_tri_indices]
-
-            densidad = len(cluster_points) / (np.mean(distances_array) ** len(X_scaled[0]))
-
-            densidad_analysis[f'cluster_{cluster_id}'] = {
-                'densidad': float(densidad),
-                'distancia_promedio_intra': float(np.mean(distances_array)),
-                'compacidad': float(np.std(distances_array))
-            }
-
-    return densidad_analysis
-
-def analizar_outliers_dbscan(X_original, labels, variables):
-    """Análisis detallado de outliers detectados por DBSCAN"""
-    outlier_mask = labels == -1
-
-    if not np.any(outlier_mask):
-        return {'n_outliers': 0}
-
-    outliers = X_original[outlier_mask]
-
-    # Caracterizar outliers
-    outlier_analysis = {
-        'n_outliers': int(np.sum(outlier_mask)),
-        'proporcion': float(np.sum(outlier_mask) / len(labels)),
-        'estadisticas': {}
+        mejores_resultados.append(resultado)
+
+    # Ordenar por score compuesto
+    mejores_resultados.sort(key=lambda x: x['score_compuesto'], reverse=True)
+    mejor_resultado = mejores_resultados[0]
+
+    if verbose:
+        print(f"✅ DBSCAN completado: {mejor_resultado['n_clusters']} clusters, {mejor_resultado['n_noise']} outliers")
+
+    return {
+        'tipo': 'dbscan_optimizado',
+        'variables_utilizadas': variables,
+        'mejor_configuracion': mejor_resultado,
+        'todas_configuraciones': mejores_resultados[:10],
+        'datos_originales': X,
+        'scaler_info': scaler_info,
+        'recomendaciones': [
+            f"DBSCAN detectó {mejor_resultado['n_clusters']} clusters",
+            f"Outliers: {mejor_resultado['n_noise']} ({mejor_resultado['noise_ratio']:.1%})",
+            f"Silhouette Score: {mejor_resultado['silhouette_score']:.3f}"
+        ]
     }
 
-    for var in variables:
-        if var in outliers.columns:
-            serie = outliers[var]
-            outlier_analysis['estadisticas'][var] = {
-                'media': float(serie.mean()),
-                'std': float(serie.std()),
-                'min': float(serie.min()),
-                'max': float(serie.max()),
-                'rango': float(serie.max() - serie.min())
-            }
-
-    return outlier_analysis
-
-def analizar_pca_detallado(pca_model, variables, varianza_objetivo):
-    """Análisis detallado del modelo PCA"""
-    varianza_explicada = pca_model.explained_variance_ratio_
-    varianza_acumulada = np.cumsum(varianza_explicada)
-
-    # Encontrar número de componentes para objetivo de varianza
-    n_componentes_objetivo = np.argmax(varianza_acumulada >= varianza_objetivo) + 1
-
-    # Análisis de cada componente
-    componentes_info = []
-    for i in range(len(varianza_explicada)):
-        # Loadings (pesos de las variables)
-        loadings = pca_model.components_[i]
-
-        # Variables más importantes en este componente
-        importancia_abs = np.abs(loadings)
-        top_variables_idx = np.argsort(importancia_abs)[::-1][:5]
-
-        top_variables = [
-            {
-                'variable': variables[idx],
-                'loading': float(loadings[idx]),
-                'importancia_abs': float(importancia_abs[idx])
-            }
-            for idx in top_variables_idx
-        ]
-
-        componentes_info.append({
-            'componente': f'PC{i+1}',
-            'varianza_explicada': float(varianza_explicada[i]),
-            'varianza_acumulada': float(varianza_acumulada[i]),
-            'top_variables': top_variables,
-            'loadings_completos': loadings.tolist()
-        })
-
-    return {
-        'varianza_explicada': varianza_explicada.tolist(),
-        'varianza_acumulada': varianza_acumulada.tolist(),
-        'eigenvalues': pca_model.explained_variance_.tolist(),
-        'n_componentes_objetivo': n_componentes_objetivo,
-        'varianza_objetivo': varianza_objetivo,
-        'componentes_info': componentes_info,
-        'matriz_componentes': pca_model.components_.tolist()
-    }
-
-def evaluar_calidad_kernel_pca(X_original, X_transformed, kpca_model):
-    """Evaluar calidad de Kernel PCA mediante métricas indirectas"""
-    # Como no podemos reconstruir exactamente, usamos métricas indirectas
-
-    # 1. Preservación de distancias relativas
-    from scipy.stats import spearmanr
-
-    # Muestra aleatoria para eficiencia
-    if len(X_original) > 500:
-        indices = np.random.choice(len(X_original), 500, replace=False)
-        X_sample = X_original[indices]
-        X_trans_sample = X_transformed[indices]
-    else:
-        X_sample = X_original
-        X_trans_sample = X_transformed
-
-    # Distancias en espacio original vs transformado
-    dist_original = euclidean_distances(X_sample).flatten()
-    dist_transformed = euclidean_distances(X_trans_sample).flatten()
-
-    # Correlación de Spearman entre distancias (usando implementación propia)
-    corr_distancias = np.corrcoef(dist_original, dist_transformed)[0, 1]
-
-    return {
-        'correlacion_distancias': float(corr_distancias),
-        'calidad': 'Alta' if corr_distancias > 0.7 else 'Media' if corr_distancias > 0.5 else 'Baja'
-    }
-
-def analizar_correlaciones_pca(X_original, X_pca, variables):
-    """Analizar correlaciones entre variables originales y componentes principales"""
-    correlaciones = {}
-
-    for i, variable in enumerate(variables):
-        corr_con_componentes = {}
-        for j in range(X_pca.shape[1]):
-            corr = np.corrcoef(X_original[:, i], X_pca[:, j])[0, 1]
-            corr_con_componentes[f'PC{j+1}'] = float(corr)
-
-        correlaciones[variable] = corr_con_componentes
-
-    return correlaciones
-
-def analizar_contribuciones_variables(pca_model, variables):
-    """Analizar contribución de cada variable a cada componente"""
-    contribuciones = {}
-
-    for i, variable in enumerate(variables):
-        contrib_por_componente = {}
-        for j in range(len(pca_model.components_)):
-            # Contribución como el cuadrado del loading normalizado
-            loading_squared = pca_model.components_[j, i] ** 2
-            contrib_normalizada = loading_squared / np.sum(pca_model.components_[j] ** 2)
-            contrib_por_componente[f'PC{j+1}'] = float(contrib_normalizada)
-
-        contribuciones[variable] = contrib_por_componente
-
-    return contribuciones
+# ==================== FUNCIONES AUXILIARES PRINCIPALES ====================
 
 def calcular_estadisticas_avanzadas(X, variables):
     """Calcular estadísticas descriptivas avanzadas"""
     estadisticas = {}
 
     for variable in variables:
+        if variable not in X.columns:
+            continue
+
         serie = X[variable]
 
         # Estadísticas básicas
@@ -2340,25 +672,28 @@
             'iqr': float(serie.quantile(0.75) - serie.quantile(0.25))
         }
 
-        # Estadísticas de forma (sin scipy)
+        # Estadísticas de forma
         mean_val = serie.mean()
         std_val = serie.std()
 
-        # Skewness
-        skew_val = ((serie - mean_val) ** 3).mean() / (std_val ** 3)
-
-        # Kurtosis
-        kurt_val = ((serie - mean_val) ** 4).mean() / (std_val ** 4) - 3
+        if std_val > 0:
+            skew_val = ((serie - mean_val) ** 3).mean() / (std_val ** 3)
+            kurt_val = ((serie - mean_val) ** 4).mean() / (std_val ** 4) - 3
+            cv = std_val / mean_val if mean_val != 0 else np.inf
+        else:
+            skew_val = 0
+            kurt_val = 0
+            cv = 0
 
         stats_forma = {
             'skewness': float(skew_val),
             'kurtosis': float(kurt_val),
-            'cv': float(serie.std() / serie.mean()) if serie.mean() != 0 else np.inf
+            'cv': float(cv)
         }
 
         # Test de normalidad simplificado
         normalidad = {
-            'es_normal': abs(skew_val) < 1 and abs(kurt_val) < 1  # Criterio simplificado
+            'es_normal': abs(skew_val) < 1 and abs(kurt_val) < 1
         }
 
         estadisticas[variable] = {
@@ -2372,103 +707,73 @@
 def analizar_correlaciones_avanzado(X, variables):
     """Análisis avanzado de correlaciones"""
     # Matriz de correlación de Pearson
-    corr_pearson = X.corr()
-
-    # Matriz de correlación de Spearman (correlaciones no lineales)
-    corr_spearman = X.corr(method='spearman')
+    corr_pearson = X[variables].corr()
 
     # Correlaciones significativas
     correlaciones_fuertes = []
     for i in range(len(variables)):
         for j in range(i + 1, len(variables)):
-            var1, var2 = variables[i], variables[j]
-            corr_pearson_val = corr_pearson.loc[var1, var2]
-            corr_spearman_val = corr_spearman.loc[var1, var2]
-
-            if abs(corr_pearson_val) > 0.6 or abs(corr_spearman_val) > 0.6:
-                correlaciones_fuertes.append({
-                    'variable_1': var1,
-                    'variable_2': var2,
-                    'pearson': float(corr_pearson_val),
-                    'spearman': float(corr_spearman_val),
-                    'tipo': 'Fuerte positiva' if corr_pearson_val > 0.6 else 'Fuerte negativa'
-                })
+            if i < len(variables) and j < len(variables):
+                var1, var2 = variables[i], variables[j]
+                if var1 in corr_pearson.columns and var2 in corr_pearson.columns:
+                    corr_val = corr_pearson.loc[var1, var2]
+
+                    if not np.isnan(corr_val) and abs(corr_val) > 0.6:
+                        correlaciones_fuertes.append({
+                            'variable_1': var1,
+                            'variable_2': var2,
+                            'correlacion': float(corr_val),
+                            'tipo': 'Fuerte positiva' if corr_val > 0.6 else 'Fuerte negativa'
+                        })
 
     # Análisis de multicolinealidad
-    condicion = np.linalg.cond(corr_pearson.values)
+    try:
+        condicion = np.linalg.cond(corr_pearson.values)
+        multicolinealidad = 'Alta' if condicion > 1000 else 'Media' if condicion > 100 else 'Baja'
+    except:
+        condicion = 0
+        multicolinealidad = 'No determinada'
 
     return {
         'matriz_pearson': corr_pearson.to_dict(),
-        'matriz_spearman': corr_spearman.to_dict(),
         'correlaciones_fuertes': correlaciones_fuertes,
         'numero_condicion': float(condicion),
-        'multicolinealidad': 'Alta' if condicion > 1000 else 'Media' if condicion > 100 else 'Baja'
+        'multicolinealidad': multicolinealidad
     }
 
-def detectar_outliers_multiples_metodos(X, variables, metodo_principal='isolation_forest'):
+def detectar_outliers_multiples_metodos(X, variables):
     """Detección de outliers usando múltiples métodos"""
     outliers_por_metodo = {}
 
-    # 1. Z-Score (sin scipy)
-    z_scores = np.abs((X - X.mean()) / X.std())
-    outliers_zscore = np.where(z_scores > 3)
+    X_vals = X[variables].values
+
+    # 1. Z-Score
+    outliers_zscore = detectar_outliers_zscore(X_vals)
+    outliers_zscore_indices = X[outliers_zscore].index.tolist()
 
     # 2. IQR
-    outliers_iqr = {}
-    for variable in variables:
-        Q1 = X[variable].quantile(0.25)
-        Q3 = X[variable].quantile(0.75)
-        IQR = Q3 - Q1
-        lower_bound = Q1 - 1.5 * IQR
-        upper_bound = Q3 + 1.5 * IQR
-
-        outliers_mask = (X[variable] < lower_bound) | (X[variable] > upper_bound)
-        outliers_iqr[variable] = X[outliers_mask].index.tolist()
-
-    # 3. Isolation Forest
-    iso_forest = IsolationForest(contamination=0.1, random_state=42)
-    outliers_isolation = iso_forest.fit_predict(X)
-    indices_outliers_isolation = X[outliers_isolation == -1].index.tolist()
-
-    # 4. Distancia de Mahalanobis (simplificada)
-    try:
-        cov_matrix = np.cov(X.T)
-        inv_cov = np.linalg.pinv(cov_matrix)
-        mean_vec = np.mean(X, axis=0)
-
-        mahalanobis_dist = []
-        for _, row in X.iterrows():
-            diff = row.values - mean_vec
-            dist = np.sqrt(diff.T @ inv_cov @ diff)
-            mahalanobis_dist.append(dist)
-
-        # Outliers usando percentil 95
-        threshold = np.percentile(mahalanobis_dist, 95)
-        outliers_mahalanobis = X[np.array(mahalanobis_dist) > threshold].index.tolist()
-
-    except:
-        outliers_mahalanobis = []
-        mahalanobis_dist = []
+    outliers_iqr = detectar_outliers_iqr(X_vals)
+    outliers_iqr_indices = X[outliers_iqr].index.tolist()
+
+    # 3. Isolation Forest simplificado
+    outliers_isolation = detectar_outliers_isolation_forest_simple(X_vals)
+    outliers_isolation_indices = X[outliers_isolation].index.tolist()
 
     # Consolidar resultados
-    outliers_zscore_indices = [X.index[outliers_zscore[0][i]] for i in range(len(outliers_zscore[0]))]
-
-    # Outliers consenso
-    todos_outliers = set(outliers_zscore_indices + indices_outliers_isolation + outliers_mahalanobis)
+    todos_outliers = set(outliers_zscore_indices + outliers_iqr_indices + outliers_isolation_indices)
 
     return {
         'zscore': {
             'indices': outliers_zscore_indices,
             'total': len(outliers_zscore_indices)
         },
-        'iqr': outliers_iqr,
+        'iqr': {
+            'indices': outliers_iqr_indices,
+            'total': len(outliers_iqr_indices)
+        },
         'isolation_forest': {
-            'indices': indices_outliers_isolation,
-            'total': len(indices_outliers_isolation)
-        },
-        'mahalanobis': {
-            'indices': outliers_mahalanobis,
-            'total': len(outliers_mahalanobis)
+            'indices': outliers_isolation_indices,
+            'total': len(outliers_isolation_indices)
         },
         'consenso': {
             'indices_unicos': list(todos_outliers),
@@ -2478,64 +783,47 @@
     }
 
 def analizar_distribuciones_avanzado(X, variables):
-    """Análisis avanzado de distribuciones sin scipy"""
+    """Análisis de distribuciones"""
     distribuciones = {}
 
     for variable in variables:
+        if variable not in X.columns:
+            continue
+
         serie = X[variable]
 
-        # Test simplificado de normalidad basado en skewness y kurtosis
+        # Estadísticas de forma
         mean_val = serie.mean()
         std_val = serie.std()
 
-        # Skewness
-        skew_val = ((serie - mean_val) ** 3).mean() / (std_val ** 3)
-
-        # Kurtosis
-        kurt_val = ((serie - mean_val) ** 4).mean() / (std_val ** 4) - 3
-
-        # Criterios simplificados para diferentes distribuciones
-        distribuciones_candidatas = []
-
-        # Normal: skewness cercano a 0, kurtosis cercano a 0
+        if std_val > 0:
+            skew_val = ((serie - mean_val) ** 3).mean() / (std_val ** 3)
+            kurt_val = ((serie - mean_val) ** 4).mean() / (std_val ** 4) - 3
+        else:
+            skew_val = 0
+            kurt_val = 0
+
+        # Clasificar distribución
         if abs(skew_val) < 0.5 and abs(kurt_val) < 0.5:
-            distribuciones_candidatas.append({
-                'distribucion': 'normal',
-                'score': 1.0 - (abs(skew_val) + abs(kurt_val))/2,
+            distribucion_tipo = 'normal'
+            score = 1.0 - (abs(skew_val) + abs(kurt_val)) / 2
+        elif skew_val > 1.5:
+            distribucion_tipo = 'exponential'
+            score = min(1.0, skew_val / 2)
+        elif kurt_val < -1:
+            distribucion_tipo = 'uniform'
+            score = min(1.0, abs(kurt_val) / 2)
+        else:
+            distribucion_tipo = 'normal'
+            score = 0.5
+
+        distribuciones[variable] = {
+            'mejor_ajuste': {
+                'distribucion': distribucion_tipo,
+                'score': score,
                 'parametros': [mean_val, std_val]
-            })
-
-        # Exponencial: skewness positivo alto
-        if skew_val > 1.5:
-            distribuciones_candidatas.append({
-                'distribucion': 'exponential',
-                'score': min(1.0, skew_val/2),
-                'parametros': [1/mean_val]
-            })
-
-        # Uniforme: kurtosis negativo
-        if kurt_val < -1:
-            distribuciones_candidatas.append({
-                'distribucion': 'uniform',
-                'score': min(1.0, abs(kurt_val)/2),
-                'parametros': [serie.min(), serie.max()]
-            })
-
-        # Si no hay candidatos, usar normal por defecto
-        if not distribuciones_candidatas:
-            distribuciones_candidatas.append({
-                'distribucion': 'normal',
-                'score': 0.5,
-                'parametros': [mean_val, std_val]
-            })
-
-        # Ordenar por score
-        distribuciones_candidatas.sort(key=lambda x: x['score'], reverse=True)
-
-        distribuciones[variable] = {
-            'mejor_ajuste': distribuciones_candidatas[0],
-            'todos_ajustes': distribuciones_candidatas,
-            'es_aproximadamente_normal': distribuciones_candidatas[0]['distribucion'] == 'normal',
+            },
+            'es_aproximadamente_normal': distribucion_tipo == 'normal',
             'skewness': float(skew_val),
             'kurtosis': float(kurt_val)
         }
@@ -2543,32 +831,33 @@
     return distribuciones
 
 def clustering_exploratorio_rapido(X, variables, escalado='standard'):
-    """Clustering exploratorio rápido para identificar patrones"""
+    """Clustering exploratorio rápido"""
     # Escalado
-    X_scaled, scaler = aplicar_escalado(X, escalado)
-
-    # K-Means rápido con k=3,4,5
+    X_scaled, _ = aplicar_escalado(X[variables], escalado)
+
     resultados_rapidos = {}
 
     for k in [3, 4, 5]:
         try:
-            kmeans = KMeans(n_clusters=k, random_state=42, n_init=5)
-            labels = kmeans.fit_predict(X_scaled)
-
-            silhouette = silhouette_score(X_scaled, labels)
+            kmeans_result = manual_kmeans(X_scaled.values, k)
+            labels = kmeans_result['labels']
+
+            silhouette = manual_silhouette_score(X_scaled.values, labels)
 
             resultados_rapidos[k] = {
                 'silhouette_score': float(silhouette),
-                'inercia': float(kmeans.inertia_),
+                'inercia': float(kmeans_result['inertia']),
                 'labels': labels.tolist()
             }
-
         except:
             continue
 
     # Mejor k rápido
-    mejor_k_rapido = max(resultados_rapidos.keys(),
-                        key=lambda k: resultados_rapidos[k]['silhouette_score']) if resultados_rapidos else 3
+    if resultados_rapidos:
+        mejor_k_rapido = max(resultados_rapidos.keys(),
+                           key=lambda k: resultados_rapidos[k]['silhouette_score'])
+    else:
+        mejor_k_rapido = 3
 
     return {
         'resultados': resultados_rapidos,
@@ -2603,7 +892,7 @@
 
     # Score de calidad general
     total_missing = sum(info['count'] for info in missing_info.values())
-    missing_ratio = total_missing / (len(data_original) * len(variables))
+    missing_ratio = total_missing / (len(data_original) * len(variables)) if variables else 0
     duplicate_ratio = duplicados / len(data_original)
 
     quality_score = 100 * (1 - missing_ratio - duplicate_ratio)
@@ -2619,1071 +908,1486 @@
         'calificacion': 'Excelente' if quality_score > 95 else 'Buena' if quality_score > 85 else 'Regular' if quality_score > 70 else 'Deficiente'
     }
 
-# ==================== FUNCIONES DE RECOMENDACIONES ====================
-
 def generar_recomendaciones_exploratorio(estadisticas, correlaciones, outliers, distribuciones, calidad):
     """Generar recomendaciones basadas en el análisis exploratorio"""
     recomendaciones = []
 
-    # Recomendaciones sobre calidad de datos
+    # Calidad de datos
     if calidad['quality_score'] < 85:
-        recomendaciones.append("Considere limpiar los datos antes del análisis (valores faltantes, duplicados)")
-
-    # Recomendaciones sobre correlaciones
-    correlaciones_fuertes = correlaciones['correlaciones_fuertes']
-    if len(correlaciones_fuertes) > 0:
-        recomendaciones.append(f"Se detectaron {len(correlaciones_fuertes)} correlaciones fuertes. Considere usar PCA para reducir dimensionalidad")
-
-    if correlaciones['multicolinealidad'] == 'Alta':
-        recomendaciones.append("Alta multicolinealidad detectada. Use regularización en modelos lineales")
-
-    # Recomendaciones sobre outliers
-    porcentaje_outliers = outliers['consenso']['porcentaje']
-    if porcentaje_outliers > 10:
-        recomendaciones.append(f"Alto porcentaje de outliers ({porcentaje_outliers:.1f}%). Considere usar métodos robustos como DBSCAN")
-    elif porcentaje_outliers > 5:
-        recomendaciones.append("Outliers moderados detectados. Evalúe si remover o usar métodos robustos")
-
-    # Recomendaciones sobre distribuciones
-    variables_no_normales = [var for var, info in distribuciones.items()
-                           if not info.get('es_aproximadamente_normal', False)]
-
-    if len(variables_no_normales) > len(distribuciones) * 0.7:
-        recomendaciones.append("Muchas variables no siguen distribución normal. Considere transformaciones o métodos no paramétricos")
-
-    # Recomendaciones sobre técnicas ML
+        recomendaciones.append("Considere limpiar los datos antes del análisis")
+
+    # Correlaciones
+    if 'correlaciones_fuertes' in correlaciones:
+        n_corr = len(correlaciones['correlaciones_fuertes'])
+        if n_corr > 0:
+            recomendaciones.append(f"Se detectaron {n_corr} correlaciones fuertes")
+
+    if correlaciones.get('multicolinealidad') == 'Alta':
+        recomendaciones.append("Alta multicolinealidad detectada")
+
+    # Outliers
+    if 'consenso' in outliers:
+        porcentaje_outliers = outliers['consenso']['porcentaje']
+        if porcentaje_outliers > 10:
+            recomendaciones.append(f"Alto porcentaje de outliers ({porcentaje_outliers:.1f}%)")
+        elif porcentaje_outliers > 5:
+            recomendaciones.append("Outliers moderados detectados")
+
+    # Distribuciones
+    if distribuciones:
+        variables_no_normales = sum(1 for var_info in distribuciones.values()
+                                  if not var_info.get('es_aproximadamente_normal', False))
+
+        if variables_no_normales > len(distribuciones) * 0.7:
+            recomendaciones.append("Muchas variables no siguen distribución normal")
+
+    # Técnicas ML
     n_variables = len(estadisticas)
     if n_variables > 10:
-        recomendaciones.append("Alto número de variables. PCA o selección de características recomendada")
-
-    if porcentaje_outliers > 5:
-        recomendaciones.append("Para clustering, considere DBSCAN debido a la presencia de outliers")
+        recomendaciones.append("Alto número de variables. PCA recomendado")
+
+    if outliers and outliers.get('consenso', {}).get('porcentaje', 0) > 5:
+        recomendaciones.append("Considere DBSCAN para clustering con outliers")
     else:
         recomendaciones.append("K-Means puede ser apropiado para clustering")
 
     return recomendaciones
 
-def generar_recomendaciones_pca(resultados_pca):
-    """Generar recomendaciones basadas en los resultados de PCA"""
-    recomendaciones = []
-
-    if 'linear' in resultados_pca:
-        linear_result = resultados_pca['linear']
-        n_recomendado = linear_result['componentes_recomendados']
-        varianza_total = linear_result['analisis']['varianza_acumulada'][n_recomendado - 1]
-
-        recomendaciones.append(
-            f"Se recomienda usar {n_recomendado} componentes principales "
-            f"(explican {varianza_total:.1%} de la varianza)"
-        )
-
-        # Identificar variables más importantes
-        primer_pc = linear_result['analisis']['componentes_info'][0]
-        var_importante = primer_pc['top_variables'][0]['variable']
-
-        recomendaciones.append(
-            f"La variable '{var_importante}' tiene mayor peso en el primer componente principal"
-        )
-
-        # Recomendación sobre dimensionalidad
-        reduccion = 1 - n_recomendado / len(linear_result['analisis']['varianza_explicada'])
-        if reduccion > 0.5:
-            recomendaciones.append(
-                f"PCA permite reducir la dimensionalidad en {reduccion:.1%} "
-                "manteniendo la mayor parte de la información"
-            )
-
-    return recomendaciones
-
-def generar_recomendaciones_clustering(resultados_completos):
-    """Generar recomendaciones para clustering jerárquico"""
-    recomendaciones = []
-
-    if not resultados_completos:
-        recomendaciones.append("No se pudieron generar clusters válidos. Revise la selección de variables.")
-        return recomendaciones
-
-    mejor_config = max(resultados_completos.keys(),
-                      key=lambda k: resultados_completos[k]['mejor_silhouette'])
-    mejor_resultado = resultados_completos[mejor_config]
-
-    recomendaciones.append(f"Mejor configuración: {mejor_config} con {mejor_resultado['mejor_k']} clusters")
-
-    if mejor_resultado['mejor_silhouette'] > 0.7:
-        recomendaciones.append("Clustering de excelente calidad detectado")
-    elif mejor_resultado['mejor_silhouette'] > 0.5:
-        recomendaciones.append("Clustering de buena calidad detectado")
-    else:
-        recomendaciones.append("Clustering de calidad moderada. Considere ajustar parámetros")
-
-    return recomendaciones
-
-def generar_recomendaciones_kmeans(k_optimos, resultados_kmeans, k_final):
-    """Generar recomendaciones para K-Means"""
-    recomendaciones = []
-
-    recomendaciones.append(f"K óptimo recomendado: {k_final}")
-
-    if k_final in resultados_kmeans:
-        resultado = resultados_kmeans[k_final]
-        if resultado['silhouette_score'] > 0.7:
-            recomendaciones.append("Clustering de excelente calidad")
-        elif resultado['silhouette_score'] > 0.5:
-            recomendaciones.append("Clustering de buena calidad")
-        else:
-            recomendaciones.append("Clustering de calidad moderada")
-
-    # Consenso entre métodos
-    valores_k = list(k_optimos.values())
-    if len(set(valores_k)) == 1:
-        recomendaciones.append("Todos los métodos coinciden en el K óptimo")
-    else:
-        recomendaciones.append("Los métodos sugieren diferentes valores de K. Evalúe el contexto del problema")
-
-    return recomendaciones
-
-def generar_recomendaciones_dbscan(mejor_resultado):
-    """Generar recomendaciones para DBSCAN"""
-    recomendaciones = []
-
-    n_clusters = mejor_resultado['n_clusters']
-    noise_ratio = mejor_resultado['noise_ratio']
-
-    recomendaciones.append(f"DBSCAN detectó {n_clusters} clusters con {noise_ratio:.1%} de outliers")
-
-    if noise_ratio < 0.05:
-        recomendaciones.append("Muy pocos outliers detectados. Los datos son homogéneos")
-    elif noise_ratio < 0.15:
-        recomendaciones.append("Cantidad normal de outliers detectados")
-    else:
-        recomendaciones.append("Alto porcentaje de outliers. Revise la calidad de los datos")
-
-    if mejor_resultado['silhouette_score'] > 0.6:
-        recomendaciones.append("Clusters bien definidos y separados")
-    else:
-        recomendaciones.append("Clusters con separación moderada")
-
-    return recomendaciones
-
-def generar_resumen_clustering(resultados_completos):
-    """Generar resumen comparativo de métodos de clustering"""
-    if not resultados_completos:
-        return {}
-
-    # Comparar silhouette scores
-    scores_por_metodo = {}
-    for config, resultado in resultados_completos.items():
-        scores_por_metodo[config] = resultado['mejor_silhouette']
-
-    mejor_configuracion_global = max(scores_por_metodo.keys(), key=lambda k: scores_por_metodo[k])
-
-    return {
-        'mejor_configuracion_global': mejor_configuracion_global,
-        'scores_por_metodo': scores_por_metodo,
-        'mejores_k_por_metodo': {
-            config: resultado['mejor_k']
-            for config, resultado in resultados_completos.items()
-        },
-        'resumen_rendimiento': {
-            config: {
-                'silhouette': scores_por_metodo[config],
-                'k_optimo': resultado['mejor_k'],
-                'metodo': resultado['metodo'],
-                'metrica': resultado['metrica']
-            }
-            for config, resultado in resultados_completos.items()
-        }
-    }
-# Agregar esta función a ml_functions_no_supervisado.py si no existe
-
-def kmeans_optimizado_completo(data, variables=None, k_range=None,
-                             criterios_optimo=['silhouette', 'elbow', 'gap'],
-                             escalado='standard', random_state=42, n_jobs=-1, verbose=True):
-    """
-    K-Means optimizado con múltiples criterios para determinar K óptimo
-    """
+def analisis_exploratorio_completo(data, variables=None, escalado='standard',
+                                 handle_outliers=True, verbose=True):
+    """Análisis exploratorio exhaustivo de los datos"""
     if verbose:
-        print("🔍 Iniciando K-Means optimizado...")
+        print("🔍 Iniciando análisis exploratorio completo...")
 
     if variables is None:
         variables = data.select_dtypes(include=[np.number]).columns.tolist()
 
+    # Excluir columnas no relevantes
+    exclude_cols = ['Points', 'Sampling_date', 'WQI_IDEAM_6V', 'WQI_IDEAM_7V', 'WQI_NSF_9V',
+                   'Classification_6V', 'Classification_7V', 'Classification_9V']
+    variables = [col for col in variables if col not in exclude_cols]
+
     X = data[variables].dropna()
 
     if verbose:
         print(f"📊 Datos preparados: {X.shape[0]} muestras, {X.shape[1]} variables")
 
+    # 1. Estadísticas descriptivas
+    estadisticas = calcular_estadisticas_avanzadas(X, variables)
+
+    # 2. Análisis de correlaciones
+    correlaciones = analizar_correlaciones_avanzado(X, variables)
+
+    # 3. Detección de outliers
+    outliers = detectar_outliers_multiples_metodos(X, variables) if handle_outliers else {}
+
+    # 4. Análisis de distribuciones
+    distribuciones = analizar_distribuciones_avanzado(X, variables)
+
+    # 5. PCA exploratorio básico
+    X_scaled, _ = aplicar_escalado(X, escalado)
+    pca_basico = manual_pca(X_scaled.values, n_components=min(5, len(variables)))
+
+    # 6. Clustering exploratorio rápido
+    clustering_exploratorio = clustering_exploratorio_rapido(X, variables, escalado)
+
+    # 7. Análisis de calidad de datos
+    calidad_datos = evaluar_calidad_datos(data, variables)
+
+    # 8. Recomendaciones automáticas
+    recomendaciones = generar_recomendaciones_exploratorio(
+        estadisticas, correlaciones, outliers, distribuciones, calidad_datos
+    )
+
+    if verbose:
+        print("✅ Análisis exploratorio completado")
+
+    return {
+        'tipo': 'analisis_exploratorio_completo',
+        'variables_analizadas': variables,
+        'n_muestras': len(X),
+        'estadisticas_descriptivas': estadisticas,
+        'correlaciones': correlaciones,
+        'outliers': outliers,
+        'distribuciones': distribuciones,
+        'pca_exploratorio': {
+            'varianza_explicada': pca_basico['explained_variance_ratio'].tolist(),
+            'varianza_acumulada': np.cumsum(pca_basico['explained_variance_ratio']).tolist()
+        },
+        'clustering_exploratorio': clustering_exploratorio,
+        'calidad_datos': calidad_datos,
+        'datos_originales': X,
+        'recomendaciones': recomendaciones
+    }
+
+def analizar_pca_detallado(pca_result, variables, varianza_objetivo):
+    """Análisis detallado del PCA"""
+    varianza_explicada = pca_result['explained_variance_ratio']
+    varianza_acumulada = np.cumsum(varianza_explicada)
+
+    # Encontrar número de componentes para objetivo
+    n_componentes_objetivo = np.argmax(varianza_acumulada >= varianza_objetivo) + 1
+
+    # Análisis de cada componente
+    componentes_info = []
+    for i in range(len(varianza_explicada)):
+        loadings = pca_result['components'][i]
+
+        # Variables más importantes
+        importancia_abs = np.abs(loadings)
+        top_variables_idx = np.argsort(importancia_abs)[::-1][:5]
+
+        top_variables = [
+            {
+                'variable': variables[idx],
+                'loading': float(loadings[idx]),
+                'importancia_abs': float(importancia_abs[idx])
+            }
+            for idx in top_variables_idx
+        ]
+
+        componentes_info.append({
+            'componente': f'PC{i+1}',
+            'varianza_explicada': float(varianza_explicada[i]),
+            'varianza_acumulada': float(varianza_acumulada[i]),
+            'top_variables': top_variables,
+            'loadings_completos': loadings.tolist()
+        })
+
+    return {
+        'varianza_explicada': varianza_explicada.tolist(),
+        'varianza_acumulada': varianza_acumulada.tolist(),
+        'eigenvalues': pca_result['explained_variance'].tolist(),
+        'n_componentes_objetivo': n_componentes_objetivo,
+        'varianza_objetivo': varianza_objetivo,
+        'componentes_info': componentes_info,
+        'matriz_componentes': pca_result['components'].tolist()
+    }
+
+def pca_completo_avanzado(data, variables=None, explicar_varianza_objetivo=0.95,
+                         escalado='standard', verbose=True):
+    """Análisis de Componentes Principales avanzado"""
+    if verbose:
+        print("🔍 Iniciando PCA avanzado...")
+
+    if variables is None:
+        variables = data.select_dtypes(include=[np.number]).columns.tolist()
+
+    # Excluir columnas no relevantes
+    exclude_cols = ['Points', 'Sampling_date', 'WQI_IDEAM_6V', 'WQI_IDEAM_7V', 'WQI_NSF_9V',
+                   'Classification_6V', 'Classification_7V', 'Classification_9V']
+    variables = [col for col in variables if col not in exclude_cols]
+
+    X = data[variables].dropna()
+
+    if verbose:
+        print(f"📊 Datos preparados: {X.shape[0]} muestras, {X.shape[1]} variables")
+
     # Escalado
-    X_scaled, scaler = aplicar_escalado(X, escalado)
-
-    if k_range is None:
-        k_range = range(2, min(15, len(X) // 10))
-
-    resultados_kmeans = {}
-    inercias = []
-    silhouette_scores = []
-
-    # Evaluar diferentes valores de K
-    for k in k_range:
-        if verbose:
-            print(f"   Evaluando K={k}...")
-
+    X_scaled, scaler_info = aplicar_escalado(X, escalado)
+
+    # PCA manual
+    pca_result = manual_pca(X_scaled.values)
+
+    # Análisis detallado
+    analisis = analizar_pca_detallado(pca_result, variables, explicar_varianza_objetivo)
+
+    if verbose:
+        print(f"✅ PCA completado: {analisis['n_componentes_objetivo']} componentes recomendados")
+
+    return {
+        'tipo': 'pca_completo_avanzado',
+        'variables_utilizadas': variables,
+        'n_muestras': len(X),
+        'resultados_por_metodo': {
+            'linear': {
+                'modelo_info': pca_result,
+                'transformacion': pca_result['X_transformed'].tolist(),
+                'analisis': analisis,
+                'componentes_recomendados': analisis['n_componentes_objetivo']
+            }
+        },
+        'datos_originales': X,
+        'scaler_info': scaler_info,
+        'recomendaciones': [
+            f"Componentes recomendados: {analisis['n_componentes_objetivo']}",
+            f"Varianza explicada: {analisis['varianza_acumulada'][analisis['n_componentes_objetivo']-1]:.1%}",
+            f"Primera componente explica: {analisis['varianza_explicada'][0]:.1%}"
+        ]
+    }
+
+# ==================== CLUSTERING JERÁRQUICO MANUAL ====================
+
+def manual_hierarchical_clustering(X, method='ward', metric='euclidean'):
+    """Implementación manual de clustering jerárquico"""
+    n_samples = len(X)
+
+    # Calcular matriz de distancias inicial
+    dist_matrix = np.full((n_samples, n_samples), np.inf)
+    for i in range(n_samples):
+        for j in range(i + 1, n_samples):
+            if metric == 'euclidean':
+                dist = np.linalg.norm(X[i] - X[j])
+            elif metric == 'manhattan':
+                dist = np.sum(np.abs(X[i] - X[j]))
+            elif metric == 'cosine':
+                dot_product = np.dot(X[i], X[j])
+                norm_i = np.linalg.norm(X[i])
+                norm_j = np.linalg.norm(X[j])
+                if norm_i > 0 and norm_j > 0:
+                    dist = 1 - (dot_product / (norm_i * norm_j))
+                else:
+                    dist = 1
+            else:
+                dist = np.linalg.norm(X[i] - X[j])
+
+            dist_matrix[i, j] = dist_matrix[j, i] = dist
+
+    # Inicializar clusters - cada punto es un cluster
+    clusters = {i: [i] for i in range(n_samples)}
+    cluster_centroids = {i: X[i].copy() for i in range(n_samples)}
+    cluster_sizes = {i: 1 for i in range(n_samples)}
+
+    # Matriz de linkage para el dendrograma
+    linkage_matrix = []
+    current_cluster_id = n_samples
+
+    while len(clusters) > 1:
+        # Encontrar los dos clusters más cercanos
+        min_dist = np.inf
+        merge_pair = None
+
+        active_clusters = list(clusters.keys())
+
+        for i in range(len(active_clusters)):
+            for j in range(i + 1, len(active_clusters)):
+                ci, cj = active_clusters[i], active_clusters[j]
+
+                if method == 'ward':
+                    # Ward: minimizar incremento en varianza
+                    ni, nj = cluster_sizes[ci], cluster_sizes[cj]
+                    centroid_i = cluster_centroids[ci]
+                    centroid_j = cluster_centroids[cj]
+                    dist = np.sqrt(((ni * nj) / (ni + nj)) * np.sum((centroid_i - centroid_j) ** 2))
+
+                elif method == 'complete':
+                    # Complete linkage: máxima distancia entre puntos
+                    max_dist = 0
+                    for pi in clusters[ci]:
+                        for pj in clusters[cj]:
+                            max_dist = max(max_dist, dist_matrix[pi, pj])
+                    dist = max_dist
+
+                elif method == 'average':
+                    # Average linkage: distancia promedio entre puntos
+                    total_dist = 0
+                    count = 0
+                    for pi in clusters[ci]:
+                        for pj in clusters[cj]:
+                            total_dist += dist_matrix[pi, pj]
+                            count += 1
+                    dist = total_dist / count if count > 0 else 0
+
+                elif method == 'single':
+                    # Single linkage: mínima distancia entre puntos
+                    min_dist_single = np.inf
+                    for pi in clusters[ci]:
+                        for pj in clusters[cj]:
+                            min_dist_single = min(min_dist_single, dist_matrix[pi, pj])
+                    dist = min_dist_single
+
+                else:
+                    # Default a average
+                    total_dist = 0
+                    count = 0
+                    for pi in clusters[ci]:
+                        for pj in clusters[cj]:
+                            total_dist += dist_matrix[pi, pj]
+                            count += 1
+                    dist = total_dist / count if count > 0 else 0
+
+                if dist < min_dist:
+                    min_dist = dist
+                    merge_pair = (ci, cj)
+
+        if merge_pair is None:
+            break
+
+        # Unir los clusters seleccionados
+        ci, cj = merge_pair
+        new_cluster = clusters[ci] + clusters[cj]
+        new_size = cluster_sizes[ci] + cluster_sizes[cj]
+
+        # Calcular nuevo centroide (promedio ponderado por tamaño)
+        if method == 'ward':
+            new_centroid = (cluster_sizes[ci] * cluster_centroids[ci] +
+                          cluster_sizes[cj] * cluster_centroids[cj]) / new_size
+        else:
+            # Para otros métodos, usar promedio simple de todos los puntos
+            all_points = np.array([X[i] for i in new_cluster])
+            new_centroid = np.mean(all_points, axis=0)
+
+        # Guardar en linkage matrix: [cluster1_id, cluster2_id, distancia, tamaño_nuevo_cluster]
+        linkage_matrix.append([ci, cj, min_dist, new_size])
+
+        # Actualizar estructuras
+        clusters[current_cluster_id] = new_cluster
+        cluster_centroids[current_cluster_id] = new_centroid
+        cluster_sizes[current_cluster_id] = new_size
+
+        # Eliminar clusters viejos
+        del clusters[ci]
+        del clusters[cj]
+        del cluster_centroids[ci]
+        del cluster_centroids[cj]
+        del cluster_sizes[ci]
+        del cluster_sizes[cj]
+
+        current_cluster_id += 1
+
+    return np.array(linkage_matrix)
+
+
+def plot_dendrogram_manual_mejorado(linkage_matrix, labels=None, ax=None,
+                                    max_display=30, color_threshold=None):
+    """Crear dendrograma manual mejorado"""
+    if ax is None:
+        fig, ax = plt.subplots(figsize=(12, 6))
+
+    n_samples = len(linkage_matrix) + 1
+
+    if labels is None:
+        labels = [f"S{i}" for i in range(n_samples)]
+
+    # Submuestreo si hay muchas muestras
+    display_labels = labels
+    n_display = n_samples
+
+    if n_samples > max_display:
+        step = max(1, n_samples // max_display)
+        sample_indices = list(range(0, n_samples, step))[:max_display]
+        display_labels = [labels[i] for i in sample_indices if i < len(labels)]
+        n_display = len(display_labels)
+
+        ax.text(0.5, 0.95,
+                f'Mostrando {n_display} de {n_samples} muestras (cada {step})',
+                transform=ax.transAxes, ha='center', va='top',
+                bbox=dict(boxstyle='round', facecolor='yellow', alpha=0.7),
+                fontsize=9)
+
+    # Estructura para rastrear posiciones
+    node_positions = {i: i for i in range(n_display)}
+    node_heights = {i: 0 for i in range(n_display)}
+
+    # Determinar umbral de color
+    if color_threshold is None and len(linkage_matrix) > 0:
+        heights = linkage_matrix[:, 2]
+        color_threshold = 0.7 * np.max(heights)
+
+    # Colores
+    colors = plt.cm.tab10(np.linspace(0, 1, 10))
+    color_idx = 0
+    cluster_colors = {}
+
+    # Procesar fusiones
+    for i, (idx1, idx2, height, size) in enumerate(linkage_matrix):
+        idx1, idx2 = int(idx1), int(idx2)
+        current_node = n_display + i
+
+        # Obtener posiciones con validación
+        x1 = node_positions.get(idx1, idx1 if idx1 < n_display else n_display / 2)
+        x2 = node_positions.get(idx2, idx2 if idx2 < n_display else n_display / 2)
+
+        y1 = node_heights.get(idx1, 0)
+        y2 = node_heights.get(idx2, 0)
+
+        x_new = (x1 + x2) / 2
+
+        node_positions[current_node] = x_new
+        node_heights[current_node] = height
+
+        # Determinar color
+        if color_threshold and height > color_threshold:
+            color = colors[color_idx % len(colors)]
+            color_idx += 1
+        else:
+            parent_color = cluster_colors.get(idx1) or cluster_colors.get(idx2)
+            color = parent_color if parent_color is not None else 'blue'
+
+        cluster_colors[current_node] = color
+
+        # Dibujar líneas
+        ax.plot([x1, x1], [y1, height], color=color, linewidth=1.5, alpha=0.8)
+        ax.plot([x2, x2], [y2, height], color=color, linewidth=1.5, alpha=0.8)
+        ax.plot([x1, x2], [height, height], color=color, linewidth=2, alpha=0.8)
+
+    # Configurar ejes
+    ax.set_xticks(range(n_display))
+    ax.set_xticklabels(display_labels, rotation=45, ha='right', fontsize=8)
+    ax.set_ylabel('Distancia de Fusión', fontsize=11)
+    ax.set_title('Dendrograma de Clustering Jerárquico', fontsize=13, fontweight='bold')
+    ax.grid(True, alpha=0.3, axis='y')
+    ax.spines['top'].set_visible(False)
+    ax.spines['right'].set_visible(False)
+
+    # Líneas de corte sugeridas
+    if len(linkage_matrix) > 0:
+        heights = linkage_matrix[:, 2]
+        max_height = np.max(heights)
+
+        for n_clusters in [2, 3, 4, 5]:
+            if n_clusters < len(linkage_matrix):
+                cut_height = heights[-(n_clusters)]
+
+                ax.axhline(y=cut_height, color='red', linestyle='--',
+                           alpha=0.4, linewidth=1, zorder=0)
+
+                ax.text(n_display * 0.98, cut_height, f' {n_clusters}',
+                        fontsize=8, va='center', ha='right',
+                        bbox=dict(boxstyle='round,pad=0.3',
+                                  facecolor='white', alpha=0.8, edgecolor='red'))
+
+        ax.set_xlim(-0.5, n_display - 0.5)
+        ax.set_ylim(0, max_height * 1.1)
+
+    return ax
+
+def get_clusters_from_linkage(linkage_matrix, n_clusters):
+    """Obtener asignación de clusters cortando el dendrograma"""
+    if n_clusters <= 1:
+        return [0] * (len(linkage_matrix) + 1)
+
+    n_samples = len(linkage_matrix) + 1
+
+    # Si pedimos más clusters que muestras, cada muestra es su propio cluster
+    if n_clusters >= n_samples:
+        return list(range(n_samples))
+
+    # Encontrar la altura de corte para obtener n_clusters
+    if n_clusters - 1 >= len(linkage_matrix):
+        cut_height = 0
+    else:
+        cut_height = linkage_matrix[-(n_clusters-1), 2]
+
+    # Simular el proceso de clustering hasta la altura de corte
+    clusters = {i: [i] for i in range(n_samples)}
+    current_cluster_id = n_samples
+
+    for i, (c1, c2, height, size) in enumerate(linkage_matrix):
+        if height > cut_height:
+            break
+
+        c1, c2 = int(c1), int(c2)
+
+        # Unir clusters
+        if c1 in clusters and c2 in clusters:
+            new_cluster = clusters[c1] + clusters[c2]
+            clusters[current_cluster_id] = new_cluster
+            del clusters[c1]
+            del clusters[c2]
+            current_cluster_id += 1
+
+    # Crear array de etiquetas
+    labels = np.zeros(n_samples, dtype=int)
+    cluster_id = 0
+
+    for cluster_points in clusters.values():
+        for point in cluster_points:
+            labels[point] = cluster_id
+        cluster_id += 1
+
+    return labels.tolist()
+
+def clustering_jerarquico_completo(data, variables=None, metodos=['ward'],
+                                 metricas=['euclidean'], max_clusters=10,
+                                 escalado='standard', verbose=True):
+    """Clustering jerárquico completo con dendrograma manual"""
+    if verbose:
+        print("🔍 Iniciando clustering jerárquico...")
+
+    if variables is None:
+        variables = data.select_dtypes(include=[np.number]).columns.tolist()
+
+    # Excluir columnas no relevantes
+    exclude_cols = ['Points', 'Sampling_date', 'WQI_IDEAM_6V', 'WQI_IDEAM_7V', 'WQI_NSF_9V',
+                   'Classification_6V', 'Classification_7V', 'Classification_9V']
+    variables = [col for col in variables if col not in exclude_cols]
+
+    X = data[variables].dropna()
+
+    if verbose:
+        print(f"📊 Datos preparados: {X.shape[0]} muestras, {X.shape[1]} variables")
+
+    # Escalado
+    X_scaled, scaler_info = aplicar_escalado(X, escalado)
+
+    # Realizar clustering jerárquico manual
+    metodo = metodos[0] if metodos else 'ward'
+    metrica = metricas[0] if metricas else 'euclidean'
+
+    if verbose:
+        print(f"   Ejecutando clustering jerárquico: {metodo}-{metrica}")
+
+    linkage_matrix = manual_hierarchical_clustering(X_scaled.values, method=metodo, metric=metrica)
+
+    # Evaluar diferentes números de clusters
+    resultados_por_k = {}
+    max_k = min(max_clusters, len(X) - 1)
+
+    for k in range(2, max_k + 1):
         try:
-            kmeans = KMeans(
-                n_clusters=k,
-                init='k-means++',
-                n_init=20,
-                max_iter=500,
-                random_state=random_state
-            )
-            labels = kmeans.fit_predict(X_scaled)
-
-            # Métricas de evaluación
-            silhouette = silhouette_score(X_scaled, labels)
-            davies_bouldin = davies_bouldin_score(X_scaled, labels)
-            calinski_harabasz = calinski_harabasz_score(X_scaled, labels)
-
-            # Análisis detallado de clusters
-            cluster_analysis = analizar_clusters_kmeans(X, labels, variables, scaler, kmeans)
-
-            resultado_k = {
-                'k': k,
-                'labels': labels.tolist(),
-                'centroides': kmeans.cluster_centers_.tolist(),
-                'inercia': float(kmeans.inertia_),
+            # Obtener labels cortando el dendrograma
+            labels = get_clusters_from_linkage(linkage_matrix, k)
+
+            # Calcular silhouette score
+            if len(set(labels)) > 1:
+                silhouette = manual_silhouette_score(X_scaled.values, np.array(labels))
+            else:
+                silhouette = 0.0
+
+            # Análisis de clusters
+            cluster_analysis = analizar_clusters_manual(X, labels, variables)
+
+            resultados_por_k[k] = {
                 'silhouette_score': float(silhouette),
-                'davies_bouldin_score': float(davies_bouldin),
-                'calinski_harabasz_score': float(calinski_harabasz),
-                'n_iteraciones': int(kmeans.n_iter_),
-                'cluster_analysis': cluster_analysis
+                'labels': labels,
+                'cluster_stats': cluster_analysis
             }
-
-            resultados_kmeans[k] = resultado_k
-            inercias.append(resultado_k['inercia'])
-            silhouette_scores.append(resultado_k['silhouette_score'])
 
         except Exception as e:
             if verbose:
-                print(f"Error con K={k}: {e}")
+                print(f"Error evaluando k={k}: {e}")
             continue
 
-    # Determinar K óptimo usando diferentes criterios
-    k_optimos = {}
-
-    # 1. Método del codo
-    if len(inercias) >= 3:
-        k_optimo_codo = determinar_k_codo(list(k_range), inercias)
-        k_optimos['elbow'] = k_optimo_codo
-
-    # 2. Silhouette score máximo
-    if silhouette_scores:
-        k_optimo_silhouette = list(k_range)[np.argmax(silhouette_scores)]
-        k_optimos['silhouette'] = k_optimo_silhouette
-
-    # 3. Gap statistic (simplificado)
-    if len(resultados_kmeans) >= 3:
-        k_optimo_gap = calcular_gap_statistic(X_scaled, k_range, n_refs=10)
-        k_optimos['gap'] = k_optimo_gap
-
-    # 4. Criterio de estabilidad
-    k_optimo_estabilidad = evaluar_estabilidad_kmeans(X_scaled, k_range)
-    k_optimos['estabilidad'] = k_optimo_estabilidad
-
-    k_final = determinar_k_final(k_optimos)
-
-    # Agregar datos originales para visualización
-    datos_originales = X.copy()
+    # Encontrar mejor configuración
+    if resultados_por_k:
+        mejor_k = max(resultados_por_k.keys(),
+                     key=lambda k: resultados_por_k[k]['silhouette_score'])
+        mejor_silhouette = resultados_por_k[mejor_k]['silhouette_score']
+        mejor_labels = resultados_por_k[mejor_k]['labels']
+    else:
+        mejor_k = 3
+        mejor_silhouette = 0.5
+        mejor_labels = [0] * len(X)
+
+    mejor_configuracion = {
+        'metodo': metodo,
+        'metrica': metrica,
+        'n_clusters_sugeridos': mejor_k,
+        'silhouette_score': mejor_silhouette,
+        'labels': mejor_labels
+    }
 
     if verbose:
-        print(f"✅ K-Means completado. K recomendado: {k_final}")
+        print(f"✅ Clustering jerárquico completado. Mejor K: {mejor_k}")
 
     return {
-        'tipo': 'kmeans_optimizado',
+        'tipo': 'clustering_jerarquico_completo',
         'variables_utilizadas': variables,
-        'k_range': list(k_range),
-        'resultados_por_k': resultados_kmeans,
-        'inercias': inercias,
-        'silhouette_scores': silhouette_scores,
-        'k_optimos': k_optimos,
-        'recomendacion_k': k_final,
-        'datos_originales': datos_originales,  # Agregar datos originales
-        'datos_escalados': X_scaled.tolist(),
-        'scaler_params': {
-            'mean': scaler.mean_.tolist() if hasattr(scaler, 'mean_') else [],
-            'scale': scaler.scale_.tolist() if hasattr(scaler, 'scale_') else []
-        },
-        'recomendaciones': generar_recomendaciones_kmeans(k_optimos, resultados_kmeans, k_final)
+        'metodo_escalado': escalado,
+        'linkage_matrix': linkage_matrix.tolist(),  # Matriz de linkage para dendrograma
+        'resultados_por_k': resultados_por_k,
+        'mejor_configuracion': mejor_configuracion,
+        'datos_originales': X,
+        'scaler_info': scaler_info,
+        'sample_labels': [f"S{i}" for i in range(len(X))],  # Etiquetas para dendrograma
+        'recomendaciones': [
+            f"Mejor configuración: {metodo}-{metrica} con {mejor_k} clusters",
+            f"Silhouette Score: {mejor_silhouette:.3f}",
+            f"Método de linkage: {metodo}"
+        ]
     }
-# Agregar esta función a ml_functions_no_supervisado.py
-
-def dbscan_optimizado(data, variables=None, optimizar_parametros=True,
-                      escalado='standard', n_jobs=-1, verbose=True, contamination=0.1):
+
+
+# ==================== PROCESAMIENTO PARALELO ====================
+
+class ParallelHierarchicalClustering:
+    """Clustering jerárquico con procesamiento paralelo y monitoreo"""
+
+    def __init__(self, max_workers=None):
+        if max_workers is None:
+            total_cores = os.cpu_count() or 4
+            self.max_workers = max(2, min(total_cores - 2, int(total_cores * 0.75)))
+            print(f"Sistema detectado: {total_cores} cores disponibles")
+            print(f"Usando {self.max_workers} hilos para procesamiento paralelo")
+        else:
+            self.max_workers = max_workers
+
+        self._lock = Lock()
+        self.progress_callback = None
+        self.status_callback = None
+        self.thread_monitor_callback = None  # NUEVO
+        self.active_threads = set()  # NUEVO
+
+    def set_callbacks(self, progress_callback=None, status_callback=None, thread_monitor_callback=None):
+        """Establecer callbacks incluyendo monitor de hilos"""
+        self.progress_callback = progress_callback
+        self.status_callback = status_callback
+        self.thread_monitor_callback = thread_monitor_callback  # NUEVO
+
+    def _emit_thread_activity(self, thread_id, active):
+        """Emitir actividad de hilo (thread-safe)"""
+        if self.thread_monitor_callback:
+            try:
+                with self._lock:
+                    if active:
+                        self.active_threads.add(thread_id)
+                    else:
+                        self.active_threads.discard(thread_id)
+                    self.thread_monitor_callback(list(self.active_threads))
+            except:
+                pass
+
+    def calculate_distance_matrix_parallel(self, X, metric='euclidean'):
+        """Calcular matriz de distancias con monitoreo de hilos"""
+        n_samples = len(X)
+        dist_matrix = np.zeros((n_samples, n_samples))
+
+        self._emit_status(f"Calculando distancias ({self.max_workers} hilos)...")
+
+        def compute_row_distances(i):
+            """Calcular distancias para una fila"""
+            # Marcar hilo como activo
+            thread_id = i % self.max_workers
+            self._emit_thread_activity(thread_id, True)
+
+            row_distances = np.zeros(n_samples)
+
+            for j in range(i + 1, n_samples):
+                if metric == 'euclidean':
+                    dist = np.linalg.norm(X[i] - X[j])
+                elif metric == 'manhattan':
+                    dist = np.sum(np.abs(X[i] - X[j]))
+                elif metric == 'cosine':
+                    dot_product = np.dot(X[i], X[j])
+                    norm_i = np.linalg.norm(X[i])
+                    norm_j = np.linalg.norm(X[j])
+                    if norm_i > 0 and norm_j > 0:
+                        dist = 1 - (dot_product / (norm_i * norm_j))
+                    else:
+                        dist = 1
+                else:
+                    dist = np.linalg.norm(X[i] - X[j])
+
+                row_distances[j] = dist
+
+            # Marcar hilo como inactivo
+            self._emit_thread_activity(thread_id, False)
+
+            return i, row_distances
+
+        use_parallel = n_samples > 100
+
+        if use_parallel:
+            self._emit_status(f"Procesamiento paralelo: {n_samples} filas en {self.max_workers} hilos")
+
+            with ThreadPoolExecutor(max_workers=self.max_workers) as executor:
+                futures = {executor.submit(compute_row_distances, i): i
+                           for i in range(n_samples)}
+
+                completed = 0
+                for future in as_completed(futures):
+                    i, row_distances = future.result()
+
+                    with self._lock:
+                        dist_matrix[i, :] = row_distances
+                        dist_matrix[:, i] = row_distances
+
+                        completed += 1
+                        progress = int((completed / n_samples) * 30)
+                        self._emit_progress(progress)
+
+                        if completed % max(1, n_samples // 10) == 0:
+                            self._emit_status(f"Distancias: {completed}/{n_samples} filas completadas")
+        else:
+            self._emit_status("Procesamiento secuencial (dataset pequeño)")
+            for i in range(n_samples):
+                _, row_distances = compute_row_distances(i)
+                dist_matrix[i, :] = row_distances
+                dist_matrix[:, i] = row_distances
+
+                progress = int(((i + 1) / n_samples) * 30)
+                self._emit_progress(progress)
+
+        # Limpiar hilos activos
+        self.active_threads.clear()
+        self._emit_thread_activity(0, False)
+
+        self._emit_status("Matriz de distancias completada")
+        return dist_matrix
+
+
+    def hierarchical_clustering_optimized(self, X, method='ward', metric='euclidean'):
+        """Clustering jerárquico optimizado"""
+        n_samples = len(X)
+
+        self._emit_status(f"Clustering jerárquico ({method}-{metric})...")
+        self._emit_progress(0)
+
+        # Calcular distancias en paralelo
+        dist_matrix = self.calculate_distance_matrix_parallel(X, metric)
+        dist_matrix = np.where(np.isinf(dist_matrix), 1e10, dist_matrix)
+
+        self._emit_progress(30)
+        self._emit_status("Construyendo jerarquía...")
+
+        # Inicializar
+        clusters = {i: [i] for i in range(n_samples)}
+        cluster_centroids = {i: X[i].copy() for i in range(n_samples)}
+        cluster_sizes = {i: 1 for i in range(n_samples)}
+
+        linkage_matrix = []
+        current_cluster_id = n_samples
+        total_merges = n_samples - 1
+        merges_done = 0
+
+        # Proceso de fusión
+        while len(clusters) > 1:
+            min_dist = np.inf
+            merge_pair = None
+            active_clusters = list(clusters.keys())
+
+            # Encontrar pares más cercanos
+            for i in range(len(active_clusters)):
+                for j in range(i + 1, len(active_clusters)):
+                    ci, cj = active_clusters[i], active_clusters[j]
+
+                    # Calcular distancia según método
+                    if method == 'ward':
+                        ni, nj = cluster_sizes[ci], cluster_sizes[cj]
+                        centroid_i = cluster_centroids[ci]
+                        centroid_j = cluster_centroids[cj]
+                        dist = np.sqrt(((ni * nj) / (ni + nj)) *
+                                       np.sum((centroid_i - centroid_j) ** 2))
+                    elif method == 'complete':
+                        max_dist = 0
+                        for pi in clusters[ci]:
+                            for pj in clusters[cj]:
+                                max_dist = max(max_dist, dist_matrix[pi, pj])
+                        dist = max_dist
+                    elif method == 'average':
+                        total_dist = sum(dist_matrix[pi, pj]
+                                         for pi in clusters[ci]
+                                         for pj in clusters[cj])
+                        dist = total_dist / (len(clusters[ci]) * len(clusters[cj]))
+                    elif method == 'single':
+                        min_dist_single = min(dist_matrix[pi, pj]
+                                              for pi in clusters[ci]
+                                              for pj in clusters[cj])
+                        dist = min_dist_single
+                    else:
+                        dist = 0
+
+                    if dist < min_dist:
+                        min_dist = dist
+                        merge_pair = (ci, cj)
+
+            if merge_pair is None:
+                break
+
+            # Fusionar
+            ci, cj = merge_pair
+            new_cluster = clusters[ci] + clusters[cj]
+            new_size = cluster_sizes[ci] + cluster_sizes[cj]
+
+            if method == 'ward':
+                new_centroid = (cluster_sizes[ci] * cluster_centroids[ci] +
+                                cluster_sizes[cj] * cluster_centroids[cj]) / new_size
+            else:
+                all_points = np.array([X[i] for i in new_cluster])
+                new_centroid = np.mean(all_points, axis=0)
+
+            linkage_matrix.append([ci, cj, min_dist, new_size])
+
+            clusters[current_cluster_id] = new_cluster
+            cluster_centroids[current_cluster_id] = new_centroid
+            cluster_sizes[current_cluster_id] = new_size
+
+            del clusters[ci], clusters[cj]
+            del cluster_centroids[ci], cluster_centroids[cj]
+            del cluster_sizes[ci], cluster_sizes[cj]
+
+            current_cluster_id += 1
+            merges_done += 1
+
+            progress = 30 + int((merges_done / total_merges) * 60)
+            self._emit_progress(progress)
+
+            if merges_done % max(1, total_merges // 10) == 0:
+                self._emit_status(f"Fusiones: {merges_done}/{total_merges}")
+
+        self._emit_progress(100)
+        self._emit_status("Clustering completado")
+
+        return np.array(linkage_matrix)
+
+# ==================== FUNCIONES DE VISUALIZACIÓN ====================
+
+def _graficar_clusters_pca(ax, resultado):
+    """Graficar clusters usando PCA para reducir dimensionalidad"""
+    try:
+        datos = resultado['datos_originales']
+
+        # Obtener labels según el tipo
+        if resultado['tipo'] == 'kmeans_optimizado':
+            k_opt = resultado.get('recomendacion_k')
+            if k_opt and k_opt in resultado['resultados_por_k']:
+                labels = resultado['resultados_por_k'][k_opt]['labels']
+            else:
+                labels = [0] * len(datos)
+        elif resultado['tipo'] == 'dbscan_optimizado':
+            labels = resultado['mejor_configuracion']['labels']
+        else:
+            labels = [0] * len(datos)
+
+        # Aplicar PCA para 2D
+        X_scaled, _ = aplicar_escalado(datos, 'standard')
+        pca_result = manual_pca(X_scaled.values, n_components=2)
+        datos_2d = pca_result['X_transformed']
+
+        # Graficar puntos coloreados por cluster
+        unique_labels = set(labels)
+        colors = plt.cm.tab10(np.linspace(0, 1, len(unique_labels)))
+
+        for i, (label, color) in enumerate(zip(unique_labels, colors)):
+            mask = np.array(labels) == label
+
+            if label == -1:  # Outliers en DBSCAN
+                ax.scatter(datos_2d[mask, 0], datos_2d[mask, 1],
+                          c='black', marker='x', s=100, alpha=0.8, label='Outliers')
+            else:
+                ax.scatter(datos_2d[mask, 0], datos_2d[mask, 1],
+                          c=[color], label=f'Cluster {label}',
+                          s=60, alpha=0.7, edgecolors='black', linewidth=0.5)
+
+        var_exp = pca_result['explained_variance_ratio']
+        ax.set_xlabel(f'PC1 ({var_exp[0]*100:.1f}%)')
+        ax.set_ylabel(f'PC2 ({var_exp[1]*100:.1f}%)')
+        ax.set_title('Clusters en Espacio PCA')
+        ax.legend(bbox_to_anchor=(1.05, 1), loc='upper left')
+        ax.grid(True, alpha=0.3)
+
+    except Exception as e:
+        ax.text(0.5, 0.5, f'Error en visualización: {str(e)[:50]}',
+                ha='center', va='center', transform=ax.transAxes)
+
+def _crear_viz_kmeans(resultado, fig):
+    """Visualización para K-Means"""
+    gs = fig.add_gridspec(2, 2, hspace=0.3, wspace=0.3)
+
+    # 1. Evaluación de K
+    ax1 = fig.add_subplot(gs[0, 0])
+    k_vals = list(resultado['resultados_por_k'].keys())
+    silhouette_vals = [resultado['resultados_por_k'][k]['silhouette_score'] for k in k_vals]
+
+    ax1.plot(k_vals, silhouette_vals, 'bo-', linewidth=2, markersize=8)
+    ax1.set_xlabel('Número de Clusters (K)')
+    ax1.set_ylabel('Silhouette Score')
+    ax1.set_title('Evaluación de K óptimo')
+    ax1.grid(True, alpha=0.3)
+
+    # Marcar K óptimo
+    k_opt = resultado.get('recomendacion_k')
+    if k_opt in resultado['resultados_por_k']:
+        best_score = resultado['resultados_por_k'][k_opt]['silhouette_score']
+        ax1.plot(k_opt, best_score, 'ro', markersize=12, label=f'K óptimo = {k_opt}')
+        ax1.legend()
+
+    # 2. Distribución por cluster
+    ax2 = fig.add_subplot(gs[0, 1])
+    if k_opt and k_opt in resultado['resultados_por_k']:
+        labels = resultado['resultados_por_k'][k_opt]['labels']
+        unique_labels = np.unique(labels)
+        tamaños = [labels.count(label) for label in unique_labels]
+
+        bars = ax2.bar(range(len(unique_labels)), tamaños, alpha=0.7)
+        ax2.set_xlabel('Cluster')
+        ax2.set_ylabel('Número de Puntos')
+        ax2.set_title('Distribución por Cluster')
+        ax2.set_xticks(range(len(unique_labels)))
+        ax2.set_xticklabels([f'C{label}' for label in unique_labels])
+
+        # Añadir valores
+        for bar, tamaño in zip(bars, tamaños):
+            height = bar.get_height()
+            ax2.text(bar.get_x() + bar.get_width()/2., height + 0.5,
+                    f'{tamaño}', ha='center', va='bottom')
+
+    # 3. Visualización 2D con PCA
+    ax3 = fig.add_subplot(gs[1, :])
+    _graficar_clusters_pca(ax3, resultado)
+
+    plt.suptitle('Análisis K-Means', fontsize=16, fontweight='bold')
+    return fig
+
+def _crear_viz_dbscan(resultado, fig):
+    """Visualización para DBSCAN"""
+    gs = fig.add_gridspec(2, 2, hspace=0.3, wspace=0.3)
+
+    mejor_config = resultado['mejor_configuracion']
+
+    # 1. Información de parámetros
+    ax1 = fig.add_subplot(gs[0, 0])
+    info_text = f"Parámetros DBSCAN:\n\n"
+    info_text += f"Eps: {mejor_config['eps']:.3f}\n"
+    info_text += f"Min Samples: {mejor_config['min_samples']}\n\n"
+    info_text += f"Resultados:\n"
+    info_text += f"Clusters: {mejor_config['n_clusters']}\n"
+    info_text += f"Outliers: {mejor_config['n_noise']}\n"
+    info_text += f"Silhouette: {mejor_config['silhouette_score']:.3f}"
+
+    ax1.text(0.05, 0.95, info_text, fontsize=10, va='top', ha='left',
+             transform=ax1.transAxes, family='monospace')
+    ax1.set_title('Configuración DBSCAN')
+    ax1.axis('off')
+
+    # 2. Distribución clusters vs outliers
+    ax2 = fig.add_subplot(gs[0, 1])
+    labels = mejor_config['labels']
+    unique_labels = [l for l in set(labels) if l != -1]
+    n_outliers = labels.count(-1)
+
+    cluster_counts = [labels.count(label) for label in unique_labels]
+    cluster_names = [f'Cluster {label}' for label in unique_labels]
+
+    if n_outliers > 0:
+        cluster_counts.append(n_outliers)
+        cluster_names.append('Outliers')
+
+    colors = ['red' if name == 'Outliers' else 'skyblue' for name in cluster_names]
+    bars = ax2.bar(cluster_names, cluster_counts, color=colors, alpha=0.7)
+    ax2.set_ylabel('Número de Puntos')
+    ax2.set_title('Distribución por Cluster')
+    ax2.tick_params(axis='x', rotation=45)
+
+    # 3. Visualización 2D con PCA
+    ax3 = fig.add_subplot(gs[1, :])
+    _graficar_clusters_pca(ax3, resultado)
+
+    plt.suptitle('Análisis DBSCAN', fontsize=16, fontweight='bold')
+    return fig
+
+def crear_visualizacion_clustering_puntos_muestreo(resultado, figsize=(16, 12)):
+    """Crear visualización para clustering"""
+    tipo = resultado.get('tipo', '')
+    fig = plt.figure(figsize=figsize)
+
+    if tipo == 'kmeans_optimizado':
+        return _crear_viz_kmeans(resultado, fig)
+    elif tipo == 'dbscan_optimizado':
+        return _crear_viz_dbscan(resultado, fig)
+    else:
+        ax = fig.add_subplot(111)
+        ax.text(0.5, 0.5, f'Visualización no implementada para {tipo}',
+                ha='center', va='center', transform=ax.transAxes)
+        ax.set_title('Visualización No Disponible')
+        return fig
+
+def generar_visualizaciones_ml_no_supervisado(resultado: Dict[str, Any],
+                                            figsize: Tuple[int, int] = (16, 12)) -> plt.Figure:
+    """Generar visualizaciones para ML No Supervisado"""
+    tipo = resultado.get('tipo', '')
+
+    try:
+        if tipo in ['kmeans_optimizado', 'dbscan_optimizado']:
+            return crear_visualizacion_clustering_puntos_muestreo(resultado, figsize)
+        elif tipo == 'pca_completo_avanzado':
+            return _crear_visualizacion_pca_puntos_muestreo(resultado, figsize)
+        elif tipo == 'clustering_jerarquico_completo':
+            return _crear_visualizacion_jerarquico_puntos_muestreo(resultado, figsize)
+        elif tipo == 'analisis_exploratorio_completo':
+            return _crear_visualizacion_exploratorio_puntos_muestreo(resultado, figsize)
+        else:
+            return _crear_visualizacion_generica(resultado, figsize)
+
+    except Exception as e:
+        # Fallback en caso de error
+        fig = plt.figure(figsize=figsize)
+        ax = fig.add_subplot(111)
+        ax.text(0.5, 0.5, f'Error generando visualización:\n{str(e)[:100]}',
+                ha='center', va='center', transform=ax.transAxes,
+                bbox=dict(boxstyle='round', facecolor='mistyrose'))
+        ax.set_title('Error en Visualización')
+        ax.axis('off')
+        return fig
+
+def _crear_visualizacion_generica(resultado, figsize):
+    """Crear visualización genérica"""
+    fig = plt.figure(figsize=figsize)
+    ax = fig.add_subplot(111)
+
+    tipo = resultado.get('tipo', 'desconocido')
+    ax.text(0.5, 0.5, f'Visualización para: {tipo}\n\nResultados disponibles',
+            ha='center', va='center', transform=ax.transAxes,
+            fontsize=14, bbox=dict(boxstyle='round', facecolor='lightblue'))
+    ax.set_title(f'Resultado: {tipo}')
+    ax.axis('off')
+
+    return fig
+
+def _crear_visualizacion_pca_puntos_muestreo(resultado, figsize=(16, 12)):
+    """Crear visualización para PCA"""
+    fig = plt.figure(figsize=figsize)
+
+    if 'linear' not in resultado.get('resultados_por_metodo', {}):
+        ax = fig.add_subplot(111)
+        ax.text(0.5, 0.5, 'No hay resultados de PCA para visualizar',
+                ha='center', va='center', transform=ax.transAxes)
+        return fig
+
+    linear_result = resultado['resultados_por_metodo']['linear']
+    analisis = linear_result['analisis']
+
+    # Layout 2x2
+    gs = fig.add_gridspec(2, 2, hspace=0.3, wspace=0.3)
+
+    # 1. Varianza explicada
+    ax1 = fig.add_subplot(gs[0, 0])
+    var_exp = analisis['varianza_explicada']
+    x = range(1, len(var_exp) + 1)
+    bars = ax1.bar(x, [v * 100 for v in var_exp], alpha=0.7, color='steelblue')
+    ax1.set_xlabel('Componente Principal')
+    ax1.set_ylabel('Varianza Explicada (%)')
+    ax1.set_title('Varianza por Componente')
+    ax1.grid(True, alpha=0.3)
+
+    # Añadir valores en las barras
+    for i, (bar, val) in enumerate(zip(bars, var_exp)):
+        height = bar.get_height()
+        ax1.text(bar.get_x() + bar.get_width()/2., height + 0.5,
+                f'{val*100:.1f}%', ha='center', va='bottom', fontsize=9)
+
+    # 2. Varianza acumulada
+    ax2 = fig.add_subplot(gs[0, 1])
+    var_acum = analisis['varianza_acumulada']
+    ax2.plot(x, [v * 100 for v in var_acum], 'o-', linewidth=2, markersize=8, color='darkred')
+    ax2.axhline(y=95, color='red', linestyle='--', alpha=0.7, label='95%')
+    ax2.axhline(y=85, color='orange', linestyle='--', alpha=0.7, label='85%')
+    ax2.set_xlabel('Componente Principal')
+    ax2.set_ylabel('Varianza Acumulada (%)')
+    ax2.set_title('Varianza Acumulada')
+    ax2.legend()
+    ax2.grid(True, alpha=0.3)
+    ax2.set_ylim(0, 105)
+
+    # 3. Contribuciones de variables (PC1 y PC2)
+    ax3 = fig.add_subplot(gs[1, 0])
+    componentes_info = analisis['componentes_info']
+    if len(componentes_info) >= 2:
+        pc1_info = componentes_info[0]
+        pc2_info = componentes_info[1]
+
+        # Tomar top 5 variables de cada componente
+        top_vars_pc1 = pc1_info['top_variables'][:5]
+        top_vars_pc2 = pc2_info['top_variables'][:5]
+
+        # Combinar variables únicas
+        all_vars = {}
+        for var in top_vars_pc1:
+            all_vars[var['variable']] = [var['loading'], 0]
+        for var in top_vars_pc2:
+            if var['variable'] in all_vars:
+                all_vars[var['variable']][1] = var['loading']
+            else:
+                all_vars[var['variable']] = [0, var['loading']]
+
+        if all_vars:
+            variables = list(all_vars.keys())
+            pc1_loadings = [all_vars[var][0] for var in variables]
+            pc2_loadings = [all_vars[var][1] for var in variables]
+
+            x_pos = range(len(variables))
+            width = 0.35
+
+            bars1 = ax3.bar([x - width/2 for x in x_pos], pc1_loadings, width,
+                           label=f'PC1 ({var_exp[0]*100:.1f}%)', alpha=0.8, color='steelblue')
+            bars2 = ax3.bar([x + width/2 for x in x_pos], pc2_loadings, width,
+                           label=f'PC2 ({var_exp[1]*100:.1f}%)', alpha=0.8, color='coral')
+
+            ax3.set_xlabel('Variables')
+            ax3.set_ylabel('Loading')
+            ax3.set_title('Loadings de Variables en PC1 y PC2')
+            ax3.set_xticks(x_pos)
+            ax3.set_xticklabels(variables, rotation=45, ha='right')
+            ax3.legend()
+            ax3.grid(True, alpha=0.3)
+            ax3.axhline(y=0, color='black', linewidth=0.8)
+
+    # 4. Scree plot y información
+    ax4 = fig.add_subplot(gs[1, 1])
+    eigenvalues = analisis['eigenvalues']
+    ax4.plot(x, eigenvalues, 'o-', linewidth=2, markersize=8, color='purple')
+    ax4.set_xlabel('Componente Principal')
+    ax4.set_ylabel('Eigenvalue')
+    ax4.set_title('Scree Plot - Eigenvalues')
+    ax4.grid(True, alpha=0.3)
+
+    # Línea de Kaiser (eigenvalue = 1)
+    if max(eigenvalues) > 1:
+        ax4.axhline(y=1, color='red', linestyle='--', alpha=0.7, label='Kaiser criterion (λ=1)')
+        ax4.legend()
+
+    # Información adicional como texto
+    n_comp_rec = linear_result['componentes_recomendados']
+    info_text = f"Componentes recomendados: {n_comp_rec}\n"
+    info_text += f"Varianza objetivo: {analisis['varianza_objetivo']*100:.0f}%\n"
+    info_text += f"Varianza explicada: {var_acum[n_comp_rec-1]*100:.1f}%\n\n"
+    info_text += f"Variables originales: {len(resultado['variables_utilizadas'])}\n"
+    info_text += f"Reducción dimensional: {len(resultado['variables_utilizadas'])} → {n_comp_rec}"
+
+    ax4.text(0.02, 0.98, info_text, transform=ax4.transAxes,
+            bbox=dict(boxstyle='round', facecolor='lightyellow', alpha=0.8),
+            verticalalignment='top', fontsize=9, family='monospace')
+
+    plt.suptitle('Análisis de Componentes Principales (PCA)', fontsize=16, fontweight='bold')
+    return fig
+
+
+def _crear_visualizacion_jerarquico_puntos_muestreo(resultado, figsize=(16, 12)):
+    """Crear visualización para clustering jerárquico con dendrograma manual"""
+    fig = plt.figure(figsize=figsize)
+
+    mejor_config = resultado.get('mejor_configuracion', {})
+    datos = resultado.get('datos_originales')
+    linkage_matrix = resultado.get('linkage_matrix')
+    sample_labels = resultado.get('sample_labels', [])
+
+    if datos is None or len(datos) == 0:
+        ax = fig.add_subplot(111)
+        ax.text(0.5, 0.5, 'No hay datos para visualizar',
+                ha='center', va='center', transform=ax.transAxes)
+        return fig
+
+    # Layout 2x2
+    gs = fig.add_gridspec(2, 2, hspace=0.3, wspace=0.3)
+
+    # 1. Información del método
+    ax1 = fig.add_subplot(gs[0, 0])
+    info_text = f"Clustering Jerárquico Manual\n\n"
+    info_text += f"Método: {mejor_config.get('metodo', 'ward')}\n"
+    info_text += f"Métrica: {mejor_config.get('metrica', 'euclidean')}\n"
+    info_text += f"Clusters sugeridos: {mejor_config.get('n_clusters_sugeridos', 'N/A')}\n"
+    info_text += f"Silhouette Score: {mejor_config.get('silhouette_score', 0):.3f}\n\n"
+    info_text += f"Muestras analizadas: {len(datos)}\n"
+    info_text += f"Variables: {len(resultado.get('variables_utilizadas', []))}\n\n"
+    info_text += f"Implementación:\n• Numpy puro\n• Sin scipy\n• Compatible PyInstaller"
+
+    ax1.text(0.05, 0.95, info_text, fontsize=10, va='top', ha='left',
+             transform=ax1.transAxes, family='monospace',
+             bbox=dict(boxstyle='round', facecolor='lightblue', alpha=0.7))
+    ax1.set_title('Información del Análisis')
+    ax1.axis('off')
+
+    # 2. Evaluación de diferentes números de clusters
+    ax2 = fig.add_subplot(gs[0, 1])
+    resultados_por_k = resultado.get('resultados_por_k', {})
+    if resultados_por_k:
+        k_vals = list(resultados_por_k.keys())
+        silhouette_vals = [resultados_por_k[k]['silhouette_score'] for k in k_vals]
+
+        ax2.plot(k_vals, silhouette_vals, 'o-', linewidth=2, markersize=8, color='darkgreen')
+        ax2.set_xlabel('Número de Clusters (K)')
+        ax2.set_ylabel('Silhouette Score')
+        ax2.set_title('Evaluación de K óptimo')
+        ax2.grid(True, alpha=0.3)
+
+        # Marcar K óptimo
+        k_opt = mejor_config.get('n_clusters_sugeridos')
+        if k_opt and k_opt in resultados_por_k:
+            best_score = resultados_por_k[k_opt]['silhouette_score']
+            ax2.plot(k_opt, best_score, 'ro', markersize=12, label=f'K óptimo = {k_opt}')
+            ax2.legend()
+
+            # Añadir valores en los puntos
+            for k, score in zip(k_vals, silhouette_vals):
+                ax2.annotate(f'{score:.3f}', (k, score), textcoords="offset points",
+                             xytext=(0, 10), ha='center', fontsize=8)
+
+    # 3. Dendrograma manual mejorado
+    ax3 = fig.add_subplot(gs[1, :])
+    if linkage_matrix is not None and len(linkage_matrix) > 0:
+        try:
+            linkage_np = np.array(linkage_matrix)
+
+            # Determinar si mostrar todas las muestras o una selección
+            max_display = 30  # Máximo de etiquetas a mostrar
+
+            if len(sample_labels) <= max_display:
+                display_labels = sample_labels
+                info_text = f'Dendrograma completo ({len(sample_labels)} muestras)'
+                info_color = 'lightgreen'
+            else:
+                # Mostrar solo una muestra representativa
+                step = len(sample_labels) // max_display
+                display_labels = [sample_labels[i] for i in range(0, len(sample_labels), step)][:max_display]
+                info_text = f'Dendrograma muestreado ({len(display_labels)} de {len(sample_labels)} muestras)'
+                info_color = 'orange'
+
+            ax3.text(0.02, 0.98, info_text,
+                     transform=ax3.transAxes, va='top', ha='left',
+                     bbox=dict(boxstyle='round', facecolor=info_color, alpha=0.7),
+                     fontsize=9)
+
+            # Dibujar dendrograma MEJORADO
+            plot_dendrogram_manual_mejorado(linkage_np, labels=display_labels, ax=ax3, max_display=max_display)
+
+            # Añadir información sobre niveles de corte
+            ax3.text(0.98, 0.98,
+                     'Líneas rojas indican\nniveles de corte para\n2-5 clusters',
+                     transform=ax3.transAxes, va='top', ha='right',
+                     bbox=dict(boxstyle='round', facecolor='lightyellow', alpha=0.8),
+                     fontsize=9)
+
+        except Exception as e:
+            ax3.text(0.5, 0.5, f'Error creando dendrograma:\n{str(e)[:100]}',
+                     ha='center', va='center', transform=ax3.transAxes,
+                     bbox=dict(boxstyle='round', facecolor='mistyrose'))
+            ax3.set_title('Error en Dendrograma')
+            ax3.axis('off')
+    else:
+        ax3.text(0.5, 0.5, 'No hay matriz de linkage disponible\npara crear el dendrograma',
+                 ha='center', va='center', transform=ax3.transAxes,
+                 bbox=dict(boxstyle='round', facecolor='lightyellow'))
+        ax3.set_title('Dendrograma no disponible')
+        ax3.axis('off')
+
+    plt.suptitle('Análisis de Clustering Jerárquico Optimizado', fontsize=16, fontweight='bold')
+    return fig
+
+def visualizar_clustering_jerarquico(datos, resultados_por_k, k_opt, mejor_config, fig, gs, ax2):
+    """Visualización completa de clustering jerárquico
+
+    Args:
+        datos: DataFrame con los datos originales
+        resultados_por_k: Diccionario con resultados por cada k
+        k_opt: Valor óptimo de k
+        mejor_config: Diccionario con la mejor configuración
+        fig: Figura de matplotlib
+        gs: GridSpec para layout
+        ax2: Axis para gráfico de silhouette
+
+    Returns:
+        fig: Figura de matplotlib con visualizaciones
     """
-    DBSCAN optimizado con búsqueda automática de parámetros óptimos
-    """
-
-    def _determinar_rango_eps_interno(X_scaled):
-        """Función interna para determinar rango de eps"""
+    # Graficar K óptimo si está disponible
+    if k_opt in resultados_por_k:
+        best_score = resultados_por_k[k_opt]['silhouette_score']
+        ax2.plot(k_opt, best_score, 'ro', markersize=12, label=f'K óptimo = {k_opt}')
+        ax2.legend()
+
+    # 3. Dendrograma simplificado (solo para muestras pequeñas)
+    ax3 = fig.add_subplot(gs[1, 0])
+    if len(datos) <= 20:  # Solo para datasets pequeños
         try:
-            n_samples = len(X_scaled)
-            k = min(4, max(2, n_samples // 20))
-            k = min(k, n_samples - 1)
-
-            nbrs = NearestNeighbors(n_neighbors=k)
-            nbrs.fit(X_scaled)
-            distances, indices = nbrs.kneighbors(X_scaled)
-
-            k_distances = distances[:, -1]
-            k_distances_sorted = np.sort(k_distances)
-
-            if len(k_distances_sorted) > 2:
-                diffs = np.diff(k_distances_sorted)
-                if len(diffs) > 0:
-                    knee_point = np.argmax(diffs)
-                    eps_optimo = k_distances_sorted[knee_point]
-                else:
-                    eps_optimo = np.median(k_distances_sorted)
-            else:
-                eps_optimo = 0.5
-
-            eps_min = max(0.05, eps_optimo * 0.3)
-            eps_max = eps_optimo * 3.0
-
-            if eps_max - eps_min < 0.1:
-                eps_min = 0.1
-                eps_max = 2.0
-
-            return np.linspace(eps_min, eps_max, 20)
+            # Crear dendrograma simplificado usando distancias
+            X_scaled, _ = aplicar_escalado(datos, 'standard')
+            X_vals = X_scaled.values
+
+            # Calcular matriz de distancias
+            n_samples = len(X_vals)
+            dist_matrix = np.zeros((n_samples, n_samples))
+            for i in range(n_samples):
+                for j in range(i + 1, n_samples):
+                    dist = np.linalg.norm(X_vals[i] - X_vals[j])
+                    dist_matrix[i, j] = dist_matrix[j, i] = dist
+
+            # Crear dendrograma visual simplificado
+            _plot_simple_dendrogram(ax3, dist_matrix, max_clusters=min(6, n_samples - 1))
+            ax3.set_title(f'Dendrograma Simplificado\n(n={n_samples} muestras)')
 
         except Exception as e:
-            print(f"Error en determinar rango eps: {e}")
-            return np.linspace(0.1, 3.0, 20)
-
-    if verbose:
-        print("🔍 Iniciando DBSCAN optimizado...")
-
-    if variables is None:
-        variables = data.select_dtypes(include=[np.number]).columns.tolist()
-
-    X = data[variables].dropna()
-
-    if verbose:
-        print(f"📊 Datos preparados: {X.shape[0]} muestras, {X.shape[1]} variables")
-
-    if len(X) < 5:
-        return {
-            'tipo': 'dbscan_optimizado',
-            'error': 'Datos insuficientes para DBSCAN (mínimo 5 muestras)',
-            'variables_utilizadas': variables,
-            'datos_originales': X.copy(),
-            'n_muestras': len(X)
-        }
-
-    # Escalado de datos
-    X_scaled, scaler = aplicar_escalado(X, escalado)
-
-    # Usar función interna para evitar conflictos de scope
-    eps_range = _determinar_rango_eps_interno(X_scaled)
-    min_samples_range = range(2, min(10, max(3, len(X) // 15)))
-
-    mejores_resultados = []
-
-    if optimizar_parametros:
-        if verbose:
-            print("   Optimizando parámetros automáticamente...")
-
-        for eps in eps_range:
-            for min_samples in min_samples_range:
-                try:
-                    dbscan = DBSCAN(eps=eps, min_samples=min_samples, metric='euclidean', n_jobs=n_jobs)
-                    labels = dbscan.fit_predict(X_scaled)
-
-                    n_clusters = len(set(labels)) - (1 if -1 in labels else 0)
-                    n_noise = list(labels).count(-1)
-                    noise_ratio = n_noise / len(labels)
-
-                    if n_clusters < 1 or noise_ratio > 0.9:
-                        continue
-
-                    cluster_analysis = analizar_clusters_dbscan(X, labels, variables)
-
-                    if n_clusters > 1:
-                        labels_sin_ruido = labels[labels != -1]
-                        X_sin_ruido = X_scaled[labels != -1]
-
-                        if len(np.unique(labels_sin_ruido)) > 1 and len(X_sin_ruido) > 1:
-                            try:
-                                silhouette = silhouette_score(X_sin_ruido, labels_sin_ruido)
-                                davies_bouldin = davies_bouldin_score(X_sin_ruido, labels_sin_ruido)
-                            except:
-                                silhouette = 0.3
-                                davies_bouldin = 2.0
-                        else:
-                            silhouette = 0.3
-                            davies_bouldin = 2.0
-                    else:
-                        silhouette = 0.5
-                        davies_bouldin = 1.0
-
-                    resultado = {
-                        'eps': eps,
-                        'min_samples': min_samples,
-                        'n_clusters': n_clusters,
-                        'n_noise': n_noise,
-                        'n_outliers': n_noise,
-                        'noise_ratio': noise_ratio,
-                        'silhouette_score': silhouette,
-                        'silhouette': silhouette,
-                        'davies_bouldin_score': davies_bouldin,
-                        'davies_bouldin': davies_bouldin,
-                        'labels': labels.tolist(),
-                        'cluster_labels': labels.tolist(),
-                        'cluster_analysis': cluster_analysis,
-                        'total_points': len(X),
-                        'score_compuesto': silhouette * (1 - noise_ratio)
-                    }
-
-                    mejores_resultados.append(resultado)
-
-                except Exception as e:
-                    continue
-
-    # Configuraciones por defecto si no hay resultados
-    if not mejores_resultados:
-        if verbose:
-            print("   Probando configuraciones por defecto...")
-
-        configuraciones_default = [
-            (0.5, 3), (1.0, 3), (0.3, 2), (1.5, 4), (0.1, 2), (2.0, 5)
-        ]
-
-        for eps_default, min_samples_default in configuraciones_default:
-            try:
-                dbscan = DBSCAN(eps=eps_default, min_samples=min_samples_default, n_jobs=n_jobs)
-                labels = dbscan.fit_predict(X_scaled)
-
-                n_clusters = len(set(labels)) - (1 if -1 in labels else 0)
-                n_noise = list(labels).count(-1)
-                noise_ratio = n_noise / len(labels)
-
-                if n_clusters >= 1:
-                    cluster_analysis = analizar_clusters_dbscan(X, labels, variables)
-
-                    resultado = {
-                        'eps': eps_default,
-                        'min_samples': min_samples_default,
-                        'n_clusters': n_clusters,
-                        'n_noise': n_noise,
-                        'n_outliers': n_noise,
-                        'noise_ratio': noise_ratio,
-                        'silhouette_score': 0.3,
-                        'silhouette': 0.3,
-                        'davies_bouldin_score': 1.5,
-                        'davies_bouldin': 1.5,
-                        'labels': labels.tolist(),
-                        'cluster_labels': labels.tolist(),
-                        'cluster_analysis': cluster_analysis,
-                        'total_points': len(X),
-                        'score_compuesto': 0.3 * (1 - noise_ratio),
-                        'es_default': True
-                    }
-                    mejores_resultados.append(resultado)
-                    break
-
-            except Exception as e:
-                continue
-
-    # Último recurso
-    if not mejores_resultados:
-        if verbose:
-            print("   Creando clustering artificial...")
-
-        labels_artificial = [0] * len(X)
-
-        resultado = {
-            'eps': 1.0,
-            'min_samples': 2,
-            'n_clusters': 1,
-            'n_noise': 0,
-            'n_outliers': 0,
-            'noise_ratio': 0.0,
-            'silhouette_score': 0.5,
-            'silhouette': 0.5,
-            'davies_bouldin_score': 0.5,
-            'davies_bouldin': 0.5,
-            'labels': labels_artificial,
-            'cluster_labels': labels_artificial,
-            'cluster_analysis': analizar_clusters_dbscan(X, labels_artificial, variables),
-            'total_points': len(X),
-            'score_compuesto': 0.5,
-            'es_artificial': True
-        }
-        mejores_resultados.append(resultado)
-
-    mejores_resultados.sort(key=lambda x: x['score_compuesto'], reverse=True)
-    mejor_resultado = mejores_resultados[0]
-
-    labels_final = np.array(mejor_resultado['labels'])
-
-    try:
-        analisis_densidad = analizar_densidad_clusters(X_scaled, labels_final, mejor_resultado['eps'])
-        analisis_outliers = analizar_outliers_dbscan(X, labels_final, variables)
-    except:
-        analisis_densidad = {}
-        analisis_outliers = {'n_outliers': mejor_resultado['n_noise']}
-
-    datos_originales = X.copy()
-
-    if verbose:
-        tipo_resultado = ""
-        if mejor_resultado.get('es_artificial'):
-            tipo_resultado = " (clustering artificial)"
-        elif mejor_resultado.get('es_default'):
-            tipo_resultado = " (configuración por defecto)"
-
-        print(
-            f"✅ DBSCAN completado{tipo_resultado}: {mejor_resultado['n_clusters']} clusters, {mejor_resultado['n_noise']} outliers")
-
-    return {
-        'tipo': 'dbscan_optimizado',
-        'variables_utilizadas': variables,
-        'metrica': 'euclidean',
-        'mejor_configuracion': mejor_resultado,
-        'todas_configuraciones': mejores_resultados[:10],
-        'analisis_densidad': analisis_densidad,
-        'analisis_outliers': analisis_outliers,
-        'datos_originales': datos_originales,
-        'datos_escalados': X_scaled.tolist(),
-        'n_muestras': len(X),
-        'parametros_probados': {
-            'eps_range': list(eps_range),
-            'min_samples_range': list(min_samples_range)
-        },
-        'recomendaciones': generar_recomendaciones_dbscan(mejor_resultado)
-    }
-
-    # Ordenar por score compuesto
-    mejores_resultados.sort(key=lambda x: x['score_compuesto'], reverse=True)
-    mejor_resultado = mejores_resultados[0]
-
-    # Análisis adicional
-    labels_final = np.array(mejor_resultado['labels'])
-
-    try:
-        analisis_densidad = analizar_densidad_clusters(X_scaled, labels_final, mejor_resultado['eps'])
-        analisis_outliers = analizar_outliers_dbscan(X, labels_final, variables)
-    except:
-        analisis_densidad = {}
-        analisis_outliers = {'n_outliers': mejor_resultado['n_noise']}
-
-    datos_originales = X.copy()
-
-    if verbose:
-        tipo_resultado = ""
-        if mejor_resultado.get('es_artificial'):
-            tipo_resultado = " (clustering artificial)"
-        elif mejor_resultado.get('es_default'):
-            tipo_resultado = " (configuración por defecto)"
-
-        print(
-            f"✅ DBSCAN completado{tipo_resultado}: {mejor_resultado['n_clusters']} clusters, {mejor_resultado['n_noise']} outliers")
-
-    return {
-        'tipo': 'dbscan_optimizado',
-        'variables_utilizadas': variables,
-        'metrica': 'euclidean',
-        'mejor_configuracion': mejor_resultado,
-        'todas_configuraciones': mejores_resultados[:10],
-        'analisis_densidad': analisis_densidad,
-        'analisis_outliers': analisis_outliers,
-        'datos_originales': datos_originales,
-        'datos_escalados': X_scaled.tolist(),
-        'n_muestras': len(X),
-        'parametros_probados': {
-            'eps_range': list(eps_range),
-            'min_samples_range': list(min_samples_range)
-        },
-        'recomendaciones': generar_recomendaciones_dbscan(mejor_resultado)
-    }
-
-    # Escalado de datos
-    X_scaled, scaler = aplicar_escalado(X, escalado)
-
-    # Determinar rangos automáticamente con valores más amplios
-    eps_range = determinar_rango_eps(X_scaled)
-    min_samples_range = range(2, min(15, max(5, len(X) // 10)))  # Rango más flexible
-
-    mejores_resultados = []
-
-    if optimizar_parametros:
-        if verbose:
-            print("   Optimizando parámetros automáticamente...")
-
-        # Búsqueda en grid de parámetros MÁS FLEXIBLE
-        for eps in eps_range:
-            for min_samples in min_samples_range:
-                try:
-                    dbscan = DBSCAN(eps=eps, min_samples=min_samples, metric='euclidean', n_jobs=n_jobs)
-                    labels = dbscan.fit_predict(X_scaled)
-
-                    # Evaluar calidad del clustering - CRITERIOS MÁS FLEXIBLES
-                    n_clusters = len(set(labels)) - (1 if -1 in labels else 0)
-                    n_noise = list(labels).count(-1)
-                    noise_ratio = n_noise / len(labels)
-
-                    # Filtros de calidad MÁS PERMISIVOS
-                    if n_clusters < 1 or noise_ratio > 0.8:  # Permitir incluso 1 cluster
-                        continue
-
-                    # Si solo hay un cluster, usar métricas simplificadas
-                    if n_clusters == 1:
-                        resultado = {
-                            'eps': eps,
-                            'min_samples': min_samples,
-                            'n_clusters': n_clusters,
-                            'n_noise': n_noise,
-                            'n_outliers': n_noise,
-                            'noise_ratio': noise_ratio,
-                            'silhouette_score': 0.5,  # Score neutro para 1 cluster
-                            'silhouette': 0.5,
-                            'davies_bouldin_score': 1.0,
-                            'davies_bouldin': 1.0,
-                            'labels': labels.tolist(),
-                            'cluster_labels': labels.tolist(),
-                            'cluster_analysis': analizar_clusters_dbscan(X, labels, variables),
-                            'total_points': len(X),
-                            'score_compuesto': 0.5 * (1 - noise_ratio)
-                        }
-                        mejores_resultados.append(resultado)
-                        continue
-
-                    # Para múltiples clusters, calcular métricas normalmente
-                    labels_sin_ruido = labels[labels != -1]
-                    X_sin_ruido = X_scaled[labels != -1]
-
-                    if len(np.unique(labels_sin_ruido)) > 1 and len(X_sin_ruido) > 1:
-                        try:
-                            silhouette = silhouette_score(X_sin_ruido, labels_sin_ruido)
-                            davies_bouldin = davies_bouldin_score(X_sin_ruido, labels_sin_ruido)
-                        except:
-                            silhouette = 0.3  # Score por defecto si falla el cálculo
-                            davies_bouldin = 2.0
-
-                        cluster_analysis = analizar_clusters_dbscan(X, labels, variables)
-
-                        resultado = {
-                            'eps': eps,
-                            'min_samples': min_samples,
-                            'n_clusters': n_clusters,
-                            'n_noise': n_noise,
-                            'n_outliers': n_noise,
-                            'noise_ratio': noise_ratio,
-                            'silhouette_score': silhouette,
-                            'silhouette': silhouette,
-                            'davies_bouldin_score': davies_bouldin,
-                            'davies_bouldin': davies_bouldin,
-                            'labels': labels.tolist(),
-                            'cluster_labels': labels.tolist(),
-                            'cluster_analysis': cluster_analysis,
-                            'total_points': len(X),
-                            'score_compuesto': silhouette * (1 - noise_ratio)
-                        }
-
-                        mejores_resultados.append(resultado)
-
-                except Exception as e:
-                    if verbose:
-                        print(f"   Error con eps={eps:.3f}, min_samples={min_samples}: {e}")
-                    continue
-
-    # Si la optimización falló, probar parámetros por defecto más agresivos
-    if not mejores_resultados:
-        if verbose:
-            print("   Probando configuración por defecto...")
-
-        # Probar múltiples configuraciones por defecto
-        configuraciones_default = [
-            (0.5, 3), (1.0, 3), (0.3, 2), (1.5, 4), (0.1, 2)
-        ]
-
-        for eps_default, min_samples_default in configuraciones_default:
-            try:
-                dbscan = DBSCAN(eps=eps_default, min_samples=min_samples_default, n_jobs=n_jobs)
-                labels = dbscan.fit_predict(X_scaled)
-
-                n_clusters = len(set(labels)) - (1 if -1 in labels else 0)
-                n_noise = list(labels).count(-1)
-                noise_ratio = n_noise / len(labels)
-
-                # Aceptar cualquier resultado que produzca al menos algún agrupamiento
-                if n_clusters >= 1:
-                    cluster_analysis = analizar_clusters_dbscan(X, labels, variables)
-
-                    resultado = {
-                        'eps': eps_default,
-                        'min_samples': min_samples_default,
-                        'n_clusters': n_clusters,
-                        'n_noise': n_noise,
-                        'n_outliers': n_noise,
-                        'noise_ratio': noise_ratio,
-                        'silhouette_score': 0.3,  # Score por defecto
-                        'silhouette': 0.3,
-                        'davies_bouldin_score': 1.5,
-                        'davies_bouldin': 1.5,
-                        'labels': labels.tolist(),
-                        'cluster_labels': labels.tolist(),
-                        'cluster_analysis': cluster_analysis,
-                        'total_points': len(X),
-                        'score_compuesto': 0.3 * (1 - noise_ratio)
-                    }
-                    mejores_resultados.append(resultado)
-                    break  # Usar el primer resultado válido
-
-            except Exception as e:
-                continue
-
-    # Si aún no hay resultados, crear uno artificial con todos los puntos como un cluster
-    if not mejores_resultados:
-        if verbose:
-            print("   Creando clustering por defecto (todos los puntos en un cluster)...")
-
-        # Crear labels artificiales: todos en cluster 0
-        labels_default = [0] * len(X)
-
-        resultado = {
-            'eps': 1.0,
-            'min_samples': 2,
-            'n_clusters': 1,
-            'n_noise': 0,
-            'n_outliers': 0,
-            'noise_ratio': 0.0,
-            'silhouette_score': 0.5,
-            'silhouette': 0.5,
-            'davies_bouldin_score': 0.5,
-            'davies_bouldin': 0.5,
-            'labels': labels_default,
-            'cluster_labels': labels_default,
-            'cluster_analysis': analizar_clusters_dbscan(X, labels_default, variables),
-            'total_points': len(X),
-            'score_compuesto': 0.5,
-            'es_fallback': True  # Marcar como resultado de fallback
-        }
-        mejores_resultados.append(resultado)
-
-    # Ordenar por score compuesto
-    mejores_resultados.sort(key=lambda x: x['score_compuesto'], reverse=True)
-    mejor_resultado = mejores_resultados[0]
-
-    # Análisis adicional del mejor resultado
-    labels_final = np.array(mejor_resultado['labels'])
-
-    # Análisis de densidad y outliers
-    try:
-        analisis_densidad = analizar_densidad_clusters(X_scaled, labels_final, mejor_resultado['eps'])
-        analisis_outliers = analizar_outliers_dbscan(X, labels_final, variables)
-    except:
-        analisis_densidad = {}
-        analisis_outliers = {'n_outliers': mejor_resultado['n_noise']}
-
-    # Agregar datos originales para visualización
-    datos_originales = X.copy()
-
-    if verbose:
-        es_fallback = mejor_resultado.get('es_fallback', False)
-        if es_fallback:
-            print(
-                f"⚠️ DBSCAN completado con configuración por defecto: {mejor_resultado['n_clusters']} cluster, {mejor_resultado['n_noise']} outliers")
-        else:
-            print(
-                f"✅ DBSCAN completado: {mejor_resultado['n_clusters']} clusters, {mejor_resultado['n_noise']} outliers")
-
-    return {
-        'tipo': 'dbscan_optimizado',
-        'variables_utilizadas': variables,
-        'metrica': 'euclidean',
-        'mejor_configuracion': mejor_resultado,
-        'todas_configuraciones': mejores_resultados[:10],
-        'analisis_densidad': analisis_densidad,
-        'analisis_outliers': analisis_outliers,
-        'datos_originales': datos_originales,
-        'datos_escalados': X_scaled.tolist(),
-        'n_muestras': len(X),
-        'parametros_probados': {
-            'eps_range': list(eps_range),
-            'min_samples_range': list(min_samples_range)
-        },
-        'recomendaciones': generar_recomendaciones_dbscan(mejor_resultado)
-    }
-
-    def determinar_rango_eps(X_scaled):
-        """Determinar rango de eps usando el método de k-distancias - VERSIÓN MEJORADA"""
+            ax3.text(0.5, 0.5, f'Error creando dendrograma:\n{str(e)[:50]}',
+                     ha='center', va='center', transform=ax3.transAxes)
+            ax3.set_title('Dendrograma no disponible')
+    else:
+        ax3.text(0.5, 0.5,
+                 f'Dendrograma no mostrado\n(muchas muestras: {len(datos)})\n\n'
+                 f'Use K-Means o DBSCAN\npara datasets grandes',
+                 ha='center', va='center', transform=ax3.transAxes,
+                 bbox=dict(boxstyle='round', facecolor='lightyellow'))
+        ax3.set_title('Dendrograma no disponible')
+    ax3.axis('off')
+
+    # 4. Visualización 2D con PCA de los clusters
+    ax4 = fig.add_subplot(gs[1, 1])
+    if mejor_config.get('labels'):
         try:
-            n_samples = len(X_scaled)
-
-            # Adaptar k según el tamaño de los datos
-            k = min(4, max(2, n_samples // 20))
-
-            # Asegurar que k no sea mayor que el número de muestras
-            k = min(k, n_samples - 1)
-
-            nbrs = NearestNeighbors(n_neighbors=k)
-            nbrs.fit(X_scaled)
-            distances, indices = nbrs.kneighbors(X_scaled)
-
-            # Usar la k-ésima distancia más cercana
-            k_distances = distances[:, -1]  # Última columna
-            k_distances_sorted = np.sort(k_distances)
-
-            # Método del codo para encontrar eps óptimo
-            if len(k_distances_sorted) > 2:
-                diffs = np.diff(k_distances_sorted)
-                if len(diffs) > 0:
-                    knee_point = np.argmax(diffs)
-                    eps_optimo = k_distances_sorted[knee_point]
-                else:
-                    eps_optimo = np.median(k_distances_sorted)
-            else:
-                eps_optimo = 0.5
-
-            # Crear rango más amplio y robusto
-            eps_min = max(0.05, eps_optimo * 0.3)  # Mínimo más bajo
-            eps_max = eps_optimo * 3.0  # Máximo más alto
-
-            # Asegurar rango mínimo útil
-            if eps_max - eps_min < 0.1:
-                eps_min = 0.1
-                eps_max = 2.0
-
-            # Crear más puntos en el rango para mayor cobertura
-            return np.linspace(eps_min, eps_max, 20)
-
+            # Crear un resultado temporal para usar la función de PCA
+            temp_resultado = {
+                'tipo': 'clustering_temp',
+                'datos_originales': datos,
+                'mejor_configuracion': {'labels': mejor_config['labels']}
+            }
+            _graficar_clusters_pca(ax4, temp_resultado)
         except Exception as e:
-            print(f"Error en determinar_rango_eps: {e}")
-            # Rango por defecto amplio y seguro
-            return np.linspace(0.1, 3.0, 20)
-
-    # Ordenar por score compuesto
-    mejores_resultados.sort(key=lambda x: x['score_compuesto'], reverse=True)
-    mejor_resultado = mejores_resultados[0]
-
-    # AGREGADO: asegurar que total_points esté en mejor_resultado
-    if 'total_points' not in mejor_resultado:
-        mejor_resultado['total_points'] = len(X)
-
-    # Análisis adicional del mejor resultado
-    labels_final = np.array(mejor_resultado['labels'])
-
-    # Análisis de densidad
-    analisis_densidad = analizar_densidad_clusters(X_scaled, labels_final, mejor_resultado['eps'])
-
-    # Análisis de outliers
-    analisis_outliers = analizar_outliers_dbscan(X, labels_final, variables)
-
-    # Agregar datos originales para visualización
-    datos_originales = X.copy()
-
-    if verbose:
-        print(f"✅ DBSCAN completado. {mejor_resultado['n_clusters']} clusters, {mejor_resultado['n_noise']} outliers")
-
-    return {
-        'tipo': 'dbscan_optimizado',
-        'variables_utilizadas': variables,
-        'metrica': 'euclidean',
-        'mejor_configuracion': mejor_resultado,
-        'todas_configuraciones': mejores_resultados[:10],  # Top 10
-        'analisis_densidad': analisis_densidad,
-        'analisis_outliers': analisis_outliers,
-        'datos_originales': datos_originales,  # Agregar datos originales
-        'datos_escalados': X_scaled.tolist(),  # AGREGADO: datos escalados
-        'n_muestras': len(X),  # AGREGADO: número de muestras
-        'parametros_probados': {
-            'eps_range': list(eps_range),
-            'min_samples_range': list(min_samples_range)
-        },
-        'recomendaciones': generar_recomendaciones_dbscan(mejor_resultado)
-    }
-# También necesitas estas funciones de soporte si no las tienes:
-
-def determinar_rango_eps(X_scaled):
-    """Determinar rango de eps usando el método de k-distancias"""
-    try:
-        # Calcular k-distancias para k=4 (regla general)
-        nbrs = NearestNeighbors(n_neighbors=min(4, len(X_scaled)))
-        nbrs.fit(X_scaled)
-        distances, indices = nbrs.kneighbors(X_scaled)
-
-        # Usar la distancia más lejana disponible
-        k_distances = distances[:, -1]  # Última columna
-        k_distances_sorted = np.sort(k_distances)
-
-        # Buscar el "codo" en la curva de k-distancias
-        if len(k_distances_sorted) > 1:
-            diffs = np.diff(k_distances_sorted)
-            knee_point = np.argmax(diffs) if len(diffs) > 0 else 0
-            eps_optimo = k_distances_sorted[min(knee_point, len(k_distances_sorted) - 1)]
-        else:
-            eps_optimo = 0.5
-
-        # Crear rango alrededor del eps óptimo
-        eps_min = max(0.1, eps_optimo * 0.5)
-        eps_max = eps_optimo * 2.0
-
-        return np.linspace(eps_min, eps_max, 10)
-
-    except Exception as e:
-        print(f"Error en determinar_rango_eps: {e}")
-        # Rango por defecto
-        return np.linspace(0.1, 2.0, 10)
-
-
-def analizar_clusters_dbscan(X_original, labels, variables):
-    """Análisis detallado de clusters encontrados por DBSCAN"""
-    cluster_analysis = {}
-
-    try:
-        # Analizar clusters normales
-        unique_labels = set(labels)
-        for cluster_id in unique_labels:
-            if cluster_id == -1:  # Ruido
-                continue
-
-            mask = np.array(labels) == cluster_id
-            if not np.any(mask):
-                continue
-
-            cluster_data = X_original[mask]
-
-            # Estadísticas básicas
-            cluster_stats = {
-                'tamaño': int(np.sum(mask)),
-                'proporcion': float(np.sum(mask) / len(labels)),
-                'centroide': cluster_data[variables].mean().to_dict(),
-                'variabilidad': cluster_data[variables].std().to_dict()
-            }
-
-            cluster_analysis[f'cluster_{cluster_id}'] = cluster_stats
-
-        # Analizar puntos de ruido
-        noise_mask = np.array(labels) == -1
-        if np.any(noise_mask):
-            noise_data = X_original[noise_mask]
-            cluster_analysis['noise'] = {
-                'tamaño': int(np.sum(noise_mask)),
-                'proporcion': float(np.sum(noise_mask) / len(labels)),
-                'caracteristicas_promedio': noise_data[variables].mean().to_dict(),
-                'indices': np.where(noise_mask)[0].tolist()
-            }
-
-        return cluster_analysis
-
-    except Exception as e:
-        print(f"Error en analizar_clusters_dbscan: {e}")
-        return {'error': str(e)}
-
-
-def analizar_densidad_clusters(X_scaled, labels, eps):
-    """Analizar la densidad de cada cluster"""
-    densidad_analysis = {}
-
-    try:
-        unique_labels = set(labels)
-        for cluster_id in unique_labels:
-            if cluster_id == -1:
-                continue
-
-            mask = np.array(labels) == cluster_id
-            cluster_points = X_scaled[mask]
-
-            if len(cluster_points) > 1:
-                # Calcular densidad como número de puntos / volumen aproximado
-                distances = euclidean_distances(cluster_points)
-                upper_tri_indices = np.triu_indices_from(distances, k=1)
-
-                if len(upper_tri_indices[0]) > 0:
-                    distances_array = distances[upper_tri_indices]
-                    densidad = len(cluster_points) / (np.mean(distances_array) + 1e-6)
-
-                    densidad_analysis[f'cluster_{cluster_id}'] = {
-                        'densidad': float(densidad),
-                        'distancia_promedio_intra': float(np.mean(distances_array)),
-                        'compacidad': float(np.std(distances_array))
-                    }
-
-        return densidad_analysis
-
-    except Exception as e:
-        print(f"Error en analizar_densidad_clusters: {e}")
-        return {'error': str(e)}
-
-
-def analizar_outliers_dbscan(X_original, labels, variables):
-    """Análisis detallado de outliers detectados por DBSCAN"""
-    try:
-        outlier_mask = np.array(labels) == -1
-
-        if not np.any(outlier_mask):
-            return {'n_outliers': 0}
-
-        outliers = X_original[outlier_mask]
-
-        # Caracterizar outliers
-        outlier_analysis = {
-            'n_outliers': int(np.sum(outlier_mask)),
-            'proporcion': float(np.sum(outlier_mask) / len(labels)),
-            'estadisticas': {}
-        }
-
-        for var in variables:
-            if var in outliers.columns:
-                serie = outliers[var]
-                outlier_analysis['estadisticas'][var] = {
-                    'media': float(serie.mean()),
-                    'std': float(serie.std()),
-                    'min': float(serie.min()),
-                    'max': float(serie.max()),
-                    'rango': float(serie.max() - serie.min())
-                }
-
-        return outlier_analysis
-
-    except Exception as e:
-        print(f"Error en analizar_outliers_dbscan: {e}")
-        return {'n_outliers': 0, 'error': str(e)}
-
-
-def generar_recomendaciones_dbscan(mejor_resultado):
-    """Generar recomendaciones para DBSCAN"""
-    recomendaciones = []
-
-    try:
-        n_clusters = mejor_resultado.get('n_clusters', 0)
-        noise_ratio = mejor_resultado.get('noise_ratio', 0)
-
-        recomendaciones.append(f"DBSCAN detectó {n_clusters} clusters con {noise_ratio:.1%} de outliers")
-
-        if noise_ratio < 0.05:
-            recomendaciones.append("Muy pocos outliers detectados. Los datos son homogéneos")
-        elif noise_ratio < 0.15:
-            recomendaciones.append("Cantidad normal de outliers detectados")
-        else:
-            recomendaciones.append("Alto porcentaje de outliers. Revise la calidad de los datos")
-
-        silhouette_score = mejor_resultado.get('silhouette_score', 0)
-        if silhouette_score > 0.6:
-            recomendaciones.append("Clusters bien definidos y separados")
-        else:
-            recomendaciones.append("Clusters con separación moderada")
-
-        return recomendaciones
-
-    except Exception as e:
-        return [f"Error generando recomendaciones: {str(e)}"]
-# ==================== DEMO COMPLETO ====================
+            ax4.text(0.5, 0.5, f'Error en visualización 2D:\n{str(e)[:50]}',
+                     ha='center', va='center', transform=ax4.transAxes)
+            ax4.set_title('Visualización 2D no disponible')
+
+    plt.suptitle('Análisis de Clustering Jerárquico', fontsize=16, fontweight='bold')
+    return fig
+
+
+def _plot_simple_dendrogram(ax, dist_matrix, max_clusters=5):
+    """Crear un dendrograma visual simplificado"""
+    n = len(dist_matrix)
+    if n <= 1:
+        return
+
+    # Algoritmo de clustering jerárquico simplificado
+    clusters = [[i] for i in range(n)]
+    heights = []
+    merges = []
+
+    while len(clusters) > max_clusters:
+        # Encontrar los dos clusters más cercanos
+        min_dist = float('inf')
+        merge_pair = (0, 1)
+
+        for i in range(len(clusters)):
+            for j in range(i + 1, len(clusters)):
+                # Distancia promedio entre clusters
+                distances = []
+                for pi in clusters[i]:
+                    for pj in clusters[j]:
+                        distances.append(dist_matrix[pi][pj])
+                avg_dist = np.mean(distances)
+
+                if avg_dist < min_dist:
+                    min_dist = avg_dist
+                    merge_pair = (i, j)
+
+        # Unir clusters
+        i, j = merge_pair
+        new_cluster = clusters[i] + clusters[j]
+
+        # Guardar información para el dendrograma
+        heights.append(min_dist)
+        merges.append((clusters[i], clusters[j], min_dist))
+
+        # Actualizar lista de clusters
+        clusters = [c for k, c in enumerate(clusters) if k not in (i, j)] + [new_cluster]
+
+    # Dibujar dendrograma simplificado
+    if merges:
+        y_positions = {}
+        x_positions = {i: i for i in range(n)}
+
+        for level, (cluster1, cluster2, height) in enumerate(merges):
+            # Calcular posiciones
+            x1 = np.mean([x_positions.get(p, p) for p in cluster1])
+            x2 = np.mean([x_positions.get(p, p) for p in cluster2])
+
+            # Dibujar líneas del dendrograma
+            ax.plot([x1, x1], [0, height], 'b-', linewidth=1)
+            ax.plot([x2, x2], [0, height], 'b-', linewidth=1)
+            ax.plot([x1, x2], [height, height], 'b-', linewidth=1)
+
+            # Actualizar posiciones para el siguiente nivel
+            new_pos = (x1 + x2) / 2
+            all_points = cluster1 + cluster2
+            for p in all_points:
+                x_positions[p] = new_pos
+
+    ax.set_xlabel('Muestras')
+    ax.set_ylabel('Distancia')
+    ax.set_xticks(range(n))
+    ax.set_xticklabels([f'S{i}' for i in range(n)], rotation=45)
+
+
+def _crear_visualizacion_exploratorio_puntos_muestreo(resultado, figsize=(16, 12)):
+    """Crear visualización para análisis exploratorio"""
+    fig = plt.figure(figsize=figsize)
+
+    # Layout 2x2
+    gs = fig.add_gridspec(2, 2, hspace=0.3, wspace=0.3)
+
+    # 1. Matriz de correlaciones (simplificada)
+    ax1 = fig.add_subplot(gs[0, 0])
+    correlaciones = resultado.get('correlaciones', {})
+    if 'matriz_pearson' in correlaciones:
+        df_corr = pd.DataFrame(correlaciones['matriz_pearson'])
+
+        # Tomar subset si hay muchas variables
+        if len(df_corr.columns) > 8:
+            df_corr = df_corr.iloc[:8, :8]
+
+        im = ax1.imshow(df_corr.values, cmap='RdBu_r', vmin=-1, vmax=1, aspect='auto')
+        ax1.set_xticks(range(len(df_corr.columns)))
+        ax1.set_yticks(range(len(df_corr.index)))
+        ax1.set_xticklabels(df_corr.columns, rotation=45, ha='right')
+        ax1.set_yticklabels(df_corr.index)
+        plt.colorbar(im, ax=ax1, shrink=0.8)
+        ax1.set_title('Matriz de Correlaciones')
+
+    # 2. Distribución de outliers
+    ax2 = fig.add_subplot(gs[0, 1])
+    outliers = resultado.get('outliers', {})
+    if outliers:
+        metodos = []
+        cantidades = []
+
+        for metodo, data in outliers.items():
+            if metodo != 'consenso' and isinstance(data, dict) and 'total' in data:
+                metodos.append(metodo.replace('_', ' ').title())
+                cantidades.append(data['total'])
+
+        if metodos:
+            bars = ax2.bar(metodos, cantidades, alpha=0.7, edgecolor='black')
+            ax2.set_ylabel('Número de Outliers')
+            ax2.set_title('Outliers por Método')
+            ax2.tick_params(axis='x', rotation=45)
+
+            # Añadir valores
+            for bar, val in zip(bars, cantidades):
+                height = bar.get_height()
+                ax2.text(bar.get_x() + bar.get_width() / 2., height + 0.5,
+                         f'{val}', ha='center', va='bottom')
+
+    # 3. Calidad de datos
+    ax3 = fig.add_subplot(gs[1, 0])
+    calidad = resultado.get('calidad_datos', {})
+    if calidad:
+        quality_score = calidad.get('quality_score', 0)
+        calificacion = calidad.get('calificacion', 'N/A')
+
+        # Gráfico de gauge simplificado
+        categories = ['Excelente', 'Buena', 'Regular', 'Deficiente']
+        colors = ['green', 'yellow', 'orange', 'red']
+        values = [25, 25, 25, 25]
+
+        wedges, texts = ax3.pie(values, labels=categories, colors=colors,
+                                startangle=90, counterclock=False)
+
+        # Añadir aguja
+        angle = 90 - (quality_score / 100) * 360
+        ax3.annotate('', xy=(0.7 * np.cos(np.radians(angle)),
+                             0.7 * np.sin(np.radians(angle))),
+                     xytext=(0, 0), arrowprops=dict(arrowstyle='->', lw=3, color='black'))
+
+        ax3.set_title(f'Calidad de Datos: {quality_score:.1f}/100\n({calificacion})')
+
+    # 4. Resumen de recomendaciones
+    ax4 = fig.add_subplot(gs[1, 1])
+    recomendaciones = resultado.get('recomendaciones', [])
+    if recomendaciones:
+        rec_text = "Recomendaciones:\n\n"
+        for i, rec in enumerate(recomendaciones[:5], 1):
+            rec_text += f"{i}. {rec}\n"
+
+        ax4.text(0.05, 0.95, rec_text, fontsize=10, va='top', ha='left',
+                 transform=ax4.transAxes, wrap=True)
+    ax4.set_title('Recomendaciones')
+    ax4.axis('off')
+
+    plt.suptitle('Análisis Exploratorio de Datos', fontsize=16, fontweight='bold')
+    return fig
+
+
+# ==================== FUNCIÓN DEMO ====================
 
 def demo_ml_no_supervisado_completo():
-    """
-    Demostración completa del sistema ML no supervisado sin scipy
-    """
+    """Demostración completa del sistema ML no supervisado"""
     print("🚀 Generando datos de demostración...")
     datos = generar_datos_agua_realistas(n_muestras=300, incluir_outliers=True)
 
@@ -3691,1516 +2395,44 @@
     print(f"   Shape: {datos.shape}")
     print(f"   Columnas: {list(datos.columns)}")
 
-    # Variables para análisis (usando las columnas del CSV real)
-    variables_analisis = ['pH', 'WT', 'DO', 'TBD', 'CTD', 'BOD5', 'COD', 'FC', 'TC', 'NO3', 'NO2', 'N_NH3', 'TP']
-
-    # Ejemplo 1: Análisis exploratorio completo
+    # Variables para análisis
+    variables_analisis = ['pH', 'WT', 'DO', 'TBD', 'CTD', 'BOD5', 'COD', 'FC', 'TC', 'NO3']
+
+    # Ejemplo 1: Análisis exploratorio
     print("\n🔍 Ejemplo 1: Análisis Exploratorio Completo")
     exploratorio = analisis_exploratorio_completo(datos, variables_analisis)
     print(f"   Calidad de datos: {exploratorio['calidad_datos']['calificacion']}")
     print(f"   Outliers detectados: {exploratorio['outliers']['consenso']['porcentaje']:.1f}%")
-    print(f"   Correlaciones fuertes: {len(exploratorio['correlaciones']['correlaciones_fuertes'])}")
-
-    # Ejemplo 2: Clustering jerárquico completo
-    print("\n🔍 Ejemplo 2: Clustering Jerárquico Completo")
-    jerarquico = clustering_jerarquico_completo(datos, variables_analisis,
-                                               metodos=['ward', 'complete'],
-                                               metricas=['euclidean'])
-    if jerarquico['mejor_configuracion']:
-        mejor_config = jerarquico['mejor_configuracion']
-        mejor_resultado = jerarquico['resultados_por_configuracion'][mejor_config]
-        print(f"   Mejor configuración: {mejor_config}")
-        print(f"   K óptimo: {mejor_resultado['mejor_k']}")
-        print(f"   Silhouette Score: {mejor_resultado['mejor_silhouette']:.3f}")
-
-    # Ejemplo 3: K-Means optimizado
-    print("\n🔍 Ejemplo 3: K-Means Optimizado")
+
+    # Ejemplo 2: K-Means optimizado
+    print("\n🔍 Ejemplo 2: K-Means Optimizado")
     kmeans_opt = kmeans_optimizado_completo(datos, variables_analisis)
     print(f"   K recomendado: {kmeans_opt['recomendacion_k']}")
-    print(f"   Criterios de optimización: {list(kmeans_opt['k_optimos'].keys())}")
-    if kmeans_opt['recomendacion_k'] in kmeans_opt['resultados_por_k']:
-        mejor_kmeans = kmeans_opt['resultados_por_k'][kmeans_opt['recomendacion_k']]
-        print(f"   Silhouette Score: {mejor_kmeans['silhouette_score']:.3f}")
-
-    # Ejemplo 4: DBSCAN optimizado
-    print("\n🔍 Ejemplo 4: DBSCAN Optimizado")
-    dbscan_opt = dbscan_optimizado(datos, variables_analisis, optimizar_parametros=True)
-    if 'error' not in dbscan_opt:
-        mejor_dbscan = dbscan_opt['mejor_configuracion']
-        print(f"   Clusters encontrados: {mejor_dbscan['n_clusters']}")
-        print(f"   Outliers detectados: {mejor_dbscan['n_noise']} ({mejor_dbscan['noise_ratio']:.1%})")
-        print(f"   Silhouette Score: {mejor_dbscan['silhouette_score']:.3f}")
-    else:
-        print("   No se encontraron configuraciones válidas")
-
-    # Ejemplo 5: PCA avanzado
-    print("\n🔍 Ejemplo 5: PCA Avanzado")
-    pca_avanzado = pca_completo_avanzado(datos, variables_analisis, metodos=['linear'])
-    if 'linear' in pca_avanzado['resultados_por_metodo']:
-        pca_linear = pca_avanzado['resultados_por_metodo']['linear']
-        n_comp = pca_linear['componentes_recomendados']
-        varianza = pca_linear['analisis']['varianza_acumulada'][n_comp-1]
-        print(f"   Componentes recomendados: {n_comp}")
-        print(f"   Varianza explicada: {varianza:.1%}")
-
-        # Variable más importante en PC1
-        pc1_info = pca_linear['analisis']['componentes_info'][0]
-        var_importante = pc1_info['top_variables'][0]['variable']
-        loading = pc1_info['top_variables'][0]['loading']
-        print(f"   Variable más importante en PC1: {var_importante} (loading: {loading:.3f})")
-
-    print(f"\n📋 Recomendaciones del análisis exploratorio:")
-    for i, rec in enumerate(exploratorio['recomendaciones'][:3], 1):
-        print(f"   {i}. {rec}")
+
+    # Ejemplo 3: DBSCAN optimizado
+    print("\n🔍 Ejemplo 3: DBSCAN Optimizado")
+    dbscan_opt = dbscan_optimizado(datos, variables_analisis)
+    mejor_dbscan = dbscan_opt['mejor_configuracion']
+    print(f"   Clusters: {mejor_dbscan['n_clusters']}, Outliers: {mejor_dbscan['n_noise']}")
+
+    # Ejemplo 4: PCA avanzado
+    print("\n🔍 Ejemplo 4: PCA Avanzado")
+    pca_avanzado = pca_completo_avanzado(datos, variables_analisis)
+    pca_linear = pca_avanzado['resultados_por_metodo']['linear']
+    print(f"   Componentes recomendados: {pca_linear['componentes_recomendados']}")
+
+    print("\n📋 Análisis completado exitosamente!")
 
     return datos, {
         'exploratorio': exploratorio,
-        'jerarquico': jerarquico,
         'kmeans': kmeans_opt,
         'dbscan': dbscan_opt,
         'pca': pca_avanzado
     }
 
 
-# Add these functions to ml_functions_no_supervisado.py
-
-def crear_visualizacion_clustering_puntos_muestreo(resultado, figsize=(16, 12)):
-    """
-    Crear visualización especializada para clustering de puntos de muestreo
-    """
-    if 'error' in resultado:
-        raise ValueError(f"Error en el resultado: {resultado['error']}")
-
-    tipo = resultado.get('tipo', '')
-    fig = plt.figure(figsize=figsize)
-
-    if tipo == 'kmeans_optimizado':
-        return _crear_viz_kmeans_puntos_muestreo(resultado, fig)
-    elif tipo == 'clustering_jerarquico_completo':
-        return _crear_viz_jerarquico_puntos_muestreo(resultado, fig)
-    elif tipo == 'dbscan_optimizado':
-        return _crear_viz_dbscan_puntos_muestreo(resultado, fig)
-    else:
-        return _crear_viz_generica_puntos_muestreo(resultado, fig)
-
-
-def _crear_viz_kmeans_puntos_muestreo(resultado, fig):
-    """Visualización específica para K-Means de puntos de muestreo"""
-
-    # Layout de 2x2
-    gs = fig.add_gridspec(2, 2, hspace=0.3, wspace=0.3)
-
-    # 1. Mapa de puntos de muestreo coloreados por cluster
-    ax1 = fig.add_subplot(gs[0, 0])
-    _graficar_puntos_muestreo_clusters(ax1, resultado)
-
-    # 2. Timeline de muestreos con clusters
-    ax2 = fig.add_subplot(gs[0, 1])
-    _graficar_timeline_muestreos(ax2, resultado)
-
-    # 3. Matriz de distancias entre puntos
-    ax3 = fig.add_subplot(gs[1, 0])
-    _graficar_matriz_distancias_puntos(ax3, resultado)
-
-    # 4. Estadísticas por cluster
-    ax4 = fig.add_subplot(gs[1, 1])
-    _graficar_estadisticas_clusters_puntos(ax4, resultado)
-
-    plt.suptitle('Clustering K-Means - Análisis de Puntos de Muestreo',
-                 fontsize=16, fontweight='bold')
-
-    return fig
-
-
-def _crear_viz_jerarquico_puntos_muestreo(resultado, fig):
-    """Visualización específica para clustering jerárquico de puntos de muestreo"""
-
-    # Layout de 2x2
-    gs = fig.add_gridspec(2, 2, hspace=0.3, wspace=0.3)
-
-    # 1. Dendrograma simplificado
-    ax1 = fig.add_subplot(gs[0, 0])
-    _graficar_dendrograma_simplificado(ax1, resultado)
-
-    # 2. Puntos de muestreo coloreados por cluster
-    ax2 = fig.add_subplot(gs[0, 1])
-    _graficar_puntos_muestreo_clusters(ax2, resultado)
-
-    # 3. Métricas de evaluación
-    ax3 = fig.add_subplot(gs[1, 0])
-    _graficar_metricas_jerarquico(ax3, resultado)
-
-    # 4. Información de configuración
-    ax4 = fig.add_subplot(gs[1, 1])
-    _mostrar_info_jerarquico(ax4, resultado)
-
-    plt.suptitle('Clustering Jerárquico - Análisis de Puntos de Muestreo',
-                 fontsize=16, fontweight='bold')
-
-    return fig
-
-
-def _crear_viz_dbscan_puntos_muestreo(resultado, fig):
-    """Visualización específica para DBSCAN de puntos de muestreo"""
-
-    gs = fig.add_gridspec(2, 2, hspace=0.3, wspace=0.3)
-
-    # 1. Puntos de muestreo con outliers destacados
-    ax1 = fig.add_subplot(gs[0, 0])
-    _graficar_puntos_dbscan_outliers(ax1, resultado)
-
-    # 2. Densidad de muestreos en el tiempo
-    ax2 = fig.add_subplot(gs[0, 1])
-    _graficar_densidad_temporal_muestreos(ax2, resultado)
-
-    # 3. Análisis de outliers temporales
-    ax3 = fig.add_subplot(gs[1, 0])
-    _graficar_outliers_temporales(ax3, resultado)
-
-    # 4. Información de clusters y outliers
-    ax4 = fig.add_subplot(gs[1, 1])
-    _mostrar_info_dbscan_puntos(ax4, resultado)
-
-    plt.suptitle('DBSCAN - Análisis de Puntos de Muestreo y Outliers',
-                 fontsize=16, fontweight='bold')
-
-    return fig
-
-
-def _crear_viz_generica_puntos_muestreo(resultado, fig):
-    """Visualización genérica para resultados de clustering"""
-    ax = fig.add_subplot(111)
-    ax.text(0.5, 0.5, f'Visualización no implementada para: {resultado.get("tipo", "desconocido")}',
-            ha='center', va='center', transform=ax.transAxes,
-            fontsize=14, bbox=dict(boxstyle='round', facecolor='lightyellow'))
-    ax.set_title('Visualización No Disponible')
-    ax.axis('off')
-    return fig
-
-
-def _graficar_puntos_muestreo_clusters(ax, resultado):
-    """Graficar puntos de muestreo coloreados por cluster"""
-    try:
-        # Obtener datos originales
-        if 'datos_originales' not in resultado:
-            ax.text(0.5, 0.5, 'Datos no disponibles', ha='center', va='center',
-                    transform=ax.transAxes)
-            return
-
-        datos = resultado['datos_originales']
-
-        # Verificar si existe columna Points
-        if 'Points' not in datos.columns:
-            # Crear índices como puntos
-            puntos = list(range(1, len(datos) + 1))
-        else:
-            puntos = datos['Points'].tolist()
-
-        # Obtener labels de clusters
-        k_optimo = resultado.get('recomendacion_k')
-        if k_optimo and 'resultados_por_k' in resultado:
-            if k_optimo in resultado['resultados_por_k']:
-                labels = resultado['resultados_por_k'][k_optimo]['labels']
-            else:
-                labels = list(range(len(puntos)))
-        else:
-            # Para otros tipos de clustering
-            mejor_config = resultado.get('mejor_configuracion', {})
-            if 'labels' in mejor_config:
-                labels = mejor_config['labels']
-            else:
-                labels = list(range(len(puntos)))
-
-        # Crear coordenadas para visualización
-        if len(puntos) <= 50:  # Para datasets pequeños, usar grid
-            n_cols = int(np.ceil(np.sqrt(len(puntos))))
-            x_coords = [i % n_cols for i in range(len(puntos))]
-            y_coords = [i // n_cols for i in range(len(puntos))]
-        else:  # Para datasets grandes, usar distribución aleatoria
-            np.random.seed(42)
-            x_coords = np.random.uniform(0, 10, len(puntos))
-            y_coords = np.random.uniform(0, 10, len(puntos))
-
-        # Scatter plot con colores por cluster
-        unique_labels = set(labels)
-        colors = plt.cm.Set3(np.linspace(0, 1, len(unique_labels)))
-
-        for i, (label, color) in enumerate(zip(unique_labels, colors)):
-            mask = np.array(labels) == label
-            if label == -1:  # Outliers en DBSCAN
-                ax.scatter(np.array(x_coords)[mask], np.array(y_coords)[mask],
-                           c='black', marker='x', s=100, alpha=0.8, label='Outliers')
-            else:
-                ax.scatter(np.array(x_coords)[mask], np.array(y_coords)[mask],
-                           c=[color], label=f'Cluster {label}',
-                           s=100, alpha=0.7, edgecolors='black', linewidth=1)
-
-        ax.set_xlabel('Coordenada X (relativa)')
-        ax.set_ylabel('Coordenada Y (relativa)')
-        ax.set_title('Distribución de Puntos de Muestreo por Cluster')
-        ax.legend(bbox_to_anchor=(1.05, 1), loc='upper left')
-        ax.grid(True, alpha=0.3)
-
-    except Exception as e:
-        ax.text(0.5, 0.5, f'Error graficando puntos: {str(e)[:50]}',
-                ha='center', va='center', transform=ax.transAxes)
-
-
-def _graficar_timeline_muestreos(ax, resultado):
-    """Graficar timeline de muestreos con franjas de colores por cluster"""
-    try:
-        if 'datos_originales' not in resultado:
-            ax.text(0.5, 0.5, 'Datos no disponibles', ha='center', va='center',
-                    transform=ax.transAxes)
-            return
-
-        datos = resultado['datos_originales']
-
-        # Verificar columna de fecha
-        fecha_col = None
-        for col in ['Sampling_date', 'Fecha', 'Date', 'fecha']:
-            if col in datos.columns:
-                fecha_col = col
-                break
-
-        if fecha_col is None:
-            # Crear fechas sintéticas
-            fechas = pd.date_range('2023-01-01', periods=len(datos), freq='D')
-        else:
-            fechas = pd.to_datetime(datos[fecha_col])
-
-        # Obtener labels
-        k_optimo = resultado.get('recomendacion_k')
-        if k_optimo and 'resultados_por_k' in resultado:
-            if k_optimo in resultado['resultados_por_k']:
-                labels = resultado['resultados_por_k'][k_optimo]['labels']
-            else:
-                labels = [0] * len(datos)
-        else:
-            mejor_config = resultado.get('mejor_configuracion', {})
-            if 'labels' in mejor_config:
-                labels = mejor_config['labels']
-            else:
-                labels = [0] * len(datos)
-
-        # Puntos de muestreo
-        if 'Points' in datos.columns:
-            puntos = datos['Points'].tolist()
-        else:
-            puntos = list(range(1, len(datos) + 1))
-
-        # Crear timeline
-        unique_labels = sorted(set(labels))
-        colors = plt.cm.Set3(np.linspace(0, 1, len(unique_labels)))
-        color_map = {label: colors[i] for i, label in enumerate(unique_labels)}
-
-        for fecha, punto, label in zip(fechas, puntos, labels):
-            color = color_map.get(label, 'gray')
-            marker = 'x' if label == -1 else 'o'
-            ax.scatter(fecha, punto, c=[color], s=60, alpha=0.8,
-                       edgecolors='black', linewidth=0.5, marker=marker)
-
-        ax.set_xlabel('Fecha de Muestreo')
-        ax.set_ylabel('Punto de Muestreo')
-        ax.set_title('Timeline de Muestreos por Cluster')
-
-        # Rotar etiquetas de fecha
-        ax.tick_params(axis='x', rotation=45)
-
-        # Leyenda
-        legend_elements = []
-        for label in unique_labels:
-            if label == -1:
-                legend_elements.append(plt.scatter([], [], c='black', marker='x',
-                                                   label='Outliers', s=60))
-            else:
-                legend_elements.append(plt.scatter([], [], c=[color_map[label]],
-                                                   label=f'Cluster {label}', s=60))
-        ax.legend(handles=legend_elements, loc='upper right')
-
-        ax.grid(True, alpha=0.3)
-
-    except Exception as e:
-        ax.text(0.5, 0.5, f'Error en timeline: {str(e)[:50]}',
-                ha='center', va='center', transform=ax.transAxes)
-
-
-def _graficar_matriz_distancias_puntos(ax, resultado):
-    """Graficar matriz de distancias entre puntos de muestreo"""
-    try:
-        if 'datos_originales' not in resultado:
-            ax.text(0.5, 0.5, 'Datos no disponibles', ha='center', va='center',
-                    transform=ax.transAxes)
-            return
-
-        datos = resultado['datos_originales']
-
-        # Seleccionar subset de puntos para visualización clara
-        max_puntos = 20
-        if len(datos) > max_puntos:
-            indices = np.random.choice(len(datos), max_puntos, replace=False)
-            datos_subset = datos.iloc[indices]
-        else:
-            datos_subset = datos
-            indices = range(len(datos))
-
-        # Obtener variables numéricas
-        numeric_cols = datos_subset.select_dtypes(include=[np.number]).columns
-        # Excluir columnas no relevantes
-        exclude_cols = ['Points', 'WQI_IDEAM_6V', 'WQI_IDEAM_7V', 'WQI_NSF_9V']
-        numeric_cols = [col for col in numeric_cols if col not in exclude_cols]
-
-        if len(numeric_cols) == 0:
-            ax.text(0.5, 0.5, 'No hay variables numéricas', ha='center', va='center',
-                    transform=ax.transAxes)
-            return
-
-        # Calcular matriz de distancias
-        from sklearn.metrics.pairwise import euclidean_distances
-        from sklearn.preprocessing import StandardScaler
-
-        scaler = StandardScaler()
-        datos_scaled = scaler.fit_transform(datos_subset[numeric_cols].dropna())
-
-        distancias = euclidean_distances(datos_scaled)
-
-        # Crear heatmap
-        im = ax.imshow(distancias, cmap='viridis', aspect='auto')
-
-        # Etiquetas
-        if 'Points' in datos_subset.columns:
-            labels = [f'P{int(p)}' for p in datos_subset['Points'].tolist()]
-        else:
-            labels = [f'P{i + 1}' for i in indices]
-
-        ax.set_xticks(range(len(labels)))
-        ax.set_yticks(range(len(labels)))
-        ax.set_xticklabels(labels, rotation=45, ha='right')
-        ax.set_yticklabels(labels)
-
-        # Colorbar
-        plt.colorbar(im, ax=ax, shrink=0.8)
-
-        ax.set_title('Matriz de Distancias entre Puntos')
-
-    except Exception as e:
-        ax.text(0.5, 0.5, f'Error en matriz distancias: {str(e)[:50]}',
-                ha='center', va='center', transform=ax.transAxes)
-
-
-def _graficar_estadisticas_clusters_puntos(ax, resultado):
-    """Graficar estadísticas de clusters de puntos de muestreo"""
-    try:
-        # Para K-Means
-        k_optimo = resultado.get('recomendacion_k')
-        if k_optimo and 'resultados_por_k' in resultado:
-            if k_optimo not in resultado['resultados_por_k']:
-                ax.text(0.5, 0.5, 'Datos de cluster no disponibles', ha='center', va='center',
-                        transform=ax.transAxes)
-                return
-
-            cluster_data = resultado['resultados_por_k'][k_optimo]
-            labels = cluster_data['labels']
-        else:
-            # Para otros métodos
-            mejor_config = resultado.get('mejor_configuracion', {})
-            if 'labels' not in mejor_config:
-                ax.text(0.5, 0.5, 'Estadísticas no disponibles', ha='center', va='center',
-                        transform=ax.transAxes)
-                return
-            labels = mejor_config['labels']
-            cluster_data = mejor_config
-
-        # Estadísticas por cluster
-        unique_labels = sorted([l for l in set(labels) if l != -1])  # Excluir outliers
-        tamaños = [labels.count(label) for label in unique_labels]
-        proporciones = [size / len(labels) * 100 for size in tamaños]
-
-        # Gráfico de barras
-        bars = ax.bar(range(len(unique_labels)), proporciones,
-                      color=plt.cm.Set3(np.linspace(0, 1, len(unique_labels))),
-                      alpha=0.7, edgecolor='black')
-
-        # Añadir valores en las barras
-        for bar, tamaño, prop in zip(bars, tamaños, proporciones):
-            height = bar.get_height()
-            ax.text(bar.get_x() + bar.get_width() / 2., height + 0.5,
-                    f'{tamaño}\n({prop:.1f}%)', ha='center', va='bottom',
-                    fontweight='bold', fontsize=10)
-
-        ax.set_xlabel('Cluster')
-        ax.set_ylabel('Porcentaje de Puntos')
-        ax.set_title('Distribución de Puntos por Cluster')
-        ax.set_xticks(range(len(unique_labels)))
-        ax.set_xticklabels([f'Cluster {label}' for label in unique_labels])
-        ax.set_ylim(0, max(proporciones) * 1.2 if proporciones else 1)
-        ax.grid(True, alpha=0.3, axis='y')
-
-        # Información adicional
-        silhouette = cluster_data.get('silhouette_score', 0)
-        ax.text(0.02, 0.98, f'Silhouette Score: {silhouette:.3f}',
-                transform=ax.transAxes, va='top',
-                bbox=dict(boxstyle='round', facecolor='wheat', alpha=0.5))
-
-        # Información de outliers si los hay
-        if -1 in labels:
-            n_outliers = labels.count(-1)
-            ax.text(0.02, 0.90, f'Outliers: {n_outliers}',
-                    transform=ax.transAxes, va='top',
-                    bbox=dict(boxstyle='round', facecolor='mistyrose', alpha=0.5))
-
-    except Exception as e:
-        ax.text(0.5, 0.5, f'Error en estadísticas: {str(e)[:50]}',
-                ha='center', va='center', transform=ax.transAxes)
-
-
-# Funciones adicionales para completar las visualizaciones
-
-def _graficar_dendrograma_simplificado(ax, resultado):
-    """Graficar un dendrograma simplificado para clustering jerárquico"""
-    try:
-        ax.text(0.5, 0.5, 'Dendrograma simplificado\n(Implementación pendiente)',
-                ha='center', va='center', transform=ax.transAxes,
-                bbox=dict(boxstyle='round', facecolor='lightblue'))
-        ax.set_title('Dendrograma')
-        ax.axis('off')
-    except Exception as e:
-        ax.text(0.5, 0.5, f'Error: {str(e)[:50]}',
-                ha='center', va='center', transform=ax.transAxes)
-
-
-def _graficar_metricas_jerarquico(ax, resultado):
-    """Graficar métricas de evaluación para clustering jerárquico"""
-    try:
-        ax.text(0.5, 0.5, 'Métricas de evaluación\n(Implementación pendiente)',
-                ha='center', va='center', transform=ax.transAxes,
-                bbox=dict(boxstyle='round', facecolor='lightgreen'))
-        ax.set_title('Métricas de Evaluación')
-        ax.axis('off')
-    except Exception as e:
-        ax.text(0.5, 0.5, f'Error: {str(e)[:50]}',
-                ha='center', va='center', transform=ax.transAxes)
-
-
-def _mostrar_info_jerarquico(ax, resultado):
-    """Mostrar información de configuración jerárquica"""
-    try:
-        ax.text(0.5, 0.5, 'Información de configuración\n(Implementación pendiente)',
-                ha='center', va='center', transform=ax.transAxes,
-                bbox=dict(boxstyle='round', facecolor='lightyellow'))
-        ax.set_title('Configuración')
-        ax.axis('off')
-    except Exception as e:
-        ax.text(0.5, 0.5, f'Error: {str(e)[:50]}',
-                ha='center', va='center', transform=ax.transAxes)
-
-
-def _graficar_puntos_dbscan_outliers(ax, resultado):
-    """Graficar puntos DBSCAN con outliers destacados"""
-    try:
-        _graficar_puntos_muestreo_clusters(ax, resultado)
-        ax.set_title('Puntos de Muestreo - DBSCAN con Outliers')
-    except Exception as e:
-        ax.text(0.5, 0.5, f'Error: {str(e)[:50]}',
-                ha='center', va='center', transform=ax.transAxes)
-
-
-def _graficar_densidad_temporal_muestreos(ax, resultado):
-    """Graficar densidad temporal de muestreos"""
-    try:
-        ax.text(0.5, 0.5, 'Densidad temporal\n(Implementación pendiente)',
-                ha='center', va='center', transform=ax.transAxes,
-                bbox=dict(boxstyle='round', facecolor='lightcyan'))
-        ax.set_title('Densidad Temporal')
-        ax.axis('off')
-    except Exception as e:
-        ax.text(0.5, 0.5, f'Error: {str(e)[:50]}',
-                ha='center', va='center', transform=ax.transAxes)
-
-
-def _graficar_outliers_temporales(ax, resultado):
-    """Graficar análisis de outliers temporales"""
-    try:
-        ax.text(0.5, 0.5, 'Outliers temporales\n(Implementación pendiente)',
-                ha='center', va='center', transform=ax.transAxes,
-                bbox=dict(boxstyle='round', facecolor='mistyrose'))
-        ax.set_title('Outliers Temporales')
-        ax.axis('off')
-    except Exception as e:
-        ax.text(0.5, 0.5, f'Error: {str(e)[:50]}',
-                ha='center', va='center', transform=ax.transAxes)
-
-
-def _mostrar_info_dbscan_puntos(ax, resultado):
-    """Mostrar información de DBSCAN"""
-    try:
-        mejor_config = resultado.get('mejor_configuracion', {})
-
-        info_text = f"Configuración DBSCAN:\n\n"
-        info_text += f"Eps: {mejor_config.get('eps', 'N/A'):.3f}\n"
-        info_text += f"Min Samples: {mejor_config.get('min_samples', 'N/A')}\n\n"
-        info_text += f"Resultados:\n"
-        info_text += f"Clusters: {mejor_config.get('n_clusters', 'N/A')}\n"
-        info_text += f"Outliers: {mejor_config.get('n_noise', 'N/A')}\n"
-        info_text += f"Silhouette: {mejor_config.get('silhouette_score', 'N/A'):.3f}\n"
-
-        ax.text(0.05, 0.95, info_text, fontsize=10, va='top', ha='left',
-                family='monospace', transform=ax.transAxes)
-        ax.set_title('Información DBSCAN')
-        ax.axis('off')
-
-    except Exception as e:
-        ax.text(0.5, 0.5, f'Error: {str(e)[:50]}',
-                ha='center', va='center', transform=ax.transAxes)
-
-
-def _crear_visualizacion_pca_puntos_muestreo(resultado, figsize=(16, 12)):
-    """Crear visualización para PCA con enfoque en puntos de muestreo"""
-    try:
-        fig = plt.figure(figsize=figsize)
-
-        resultados = resultado.get('resultados_por_metodo', {})
-
-        if 'linear' not in resultados:
-            ax = fig.add_subplot(111)
-            ax.text(0.5, 0.5, 'No hay resultados de PCA lineal para visualizar',
-                    ha='center', va='center', transform=ax.transAxes)
-            return fig
-
-        # Layout 2x2
-        gs = fig.add_gridspec(2, 2, hspace=0.3, wspace=0.3)
-
-        # 1. Biplot PC1 vs PC2
-        ax1 = fig.add_subplot(gs[0, 0])
-        _graficar_biplot_pca(ax1, resultado)
-
-        # 2. Varianza explicada
-        ax2 = fig.add_subplot(gs[0, 1])
-        _graficar_varianza_explicada(ax2, resultado)
-
-        # 3. Contribuciones de variables
-        ax3 = fig.add_subplot(gs[1, 0])
-        _graficar_contribuciones_variables_pca(ax3, resultado)
-
-        # 4. Información de componentes
-        ax4 = fig.add_subplot(gs[1, 1])
-        _mostrar_info_pca(ax4, resultado)
-
-        plt.suptitle('Análisis de Componentes Principales (PCA)',
-                     fontsize=16, fontweight='bold')
-
-        return fig
-
-    except Exception as e:
-        fig = plt.figure(figsize=figsize)
-        ax = fig.add_subplot(111)
-        ax.text(0.5, 0.5, f'Error en visualización PCA: {str(e)[:100]}',
-                ha='center', va='center', transform=ax.transAxes,
-                bbox=dict(boxstyle='round', facecolor='mistyrose'))
-        ax.set_title('Error en Visualización PCA')
-        ax.axis('off')
-        return fig
-
-
-def _graficar_biplot_pca(ax, resultado):
-    """Graficar biplot de PCA"""
-    try:
-        linear_result = resultado['resultados_por_metodo']['linear']
-        transformacion = np.array(linear_result['transformacion'])
-
-        if transformacion.shape[1] < 2:
-            ax.text(0.5, 0.5, 'Se necesitan al menos 2 componentes para biplot',
-                    ha='center', va='center', transform=ax.transAxes)
-            return
-
-        # Scatter plot de las dos primeras componentes
-        ax.scatter(transformacion[:, 0], transformacion[:, 1],
-                   alpha=0.6, s=50, edgecolors='black', linewidth=0.5)
-
-        # Añadir algunos puntos representativos
-        for i in range(0, len(transformacion), max(1, len(transformacion) // 10)):
-            ax.annotate(f'P{i + 1}', (transformacion[i, 0], transformacion[i, 1]),
-                        xytext=(5, 5), textcoords='offset points',
-                        fontsize=8, alpha=0.7)
-
-        # Información de varianza explicada
-        analisis = linear_result.get('analisis', {})
-        var_exp = analisis.get('varianza_explicada', [0, 0])
-
-        pc1_var = var_exp[0] * 100 if len(var_exp) > 0 else 0
-        pc2_var = var_exp[1] * 100 if len(var_exp) > 1 else 0
-
-        ax.set_xlabel(f'PC1 ({pc1_var:.1f}% varianza)')
-        ax.set_ylabel(f'PC2 ({pc2_var:.1f}% varianza)')
-        ax.set_title('Biplot PCA - Puntos de Muestreo')
-        ax.grid(True, alpha=0.3)
-
-    except Exception as e:
-        ax.text(0.5, 0.5, f'Error en biplot: {str(e)[:50]}',
-                ha='center', va='center', transform=ax.transAxes)
-
-
-def _graficar_varianza_explicada(ax, resultado):
-    """Graficar varianza explicada por componentes"""
-    try:
-        linear_result = resultado['resultados_por_metodo']['linear']
-        analisis = linear_result.get('analisis', {})
-
-        var_explicada = analisis.get('varianza_explicada', [])
-        var_acumulada = analisis.get('varianza_acumulada', [])
-
-        if not var_explicada:
-            ax.text(0.5, 0.5, 'No hay datos de varianza',
-                    ha='center', va='center', transform=ax.transAxes)
-            return
-
-        x = range(1, len(var_explicada) + 1)
-
-        # Barras para varianza individual
-        bars = ax.bar(x, [v * 100 for v in var_explicada],
-                      alpha=0.6, color='skyblue', label='Individual')
-
-        # Línea para varianza acumulada
-        ax2 = ax.twinx()
-        ax2.plot(x, [v * 100 for v in var_acumulada],
-                 'ro-', linewidth=2, markersize=6, label='Acumulada')
-
-        ax.set_xlabel('Componente Principal')
-        ax.set_ylabel('Varianza Explicada Individual (%)', color='blue')
-        ax2.set_ylabel('Varianza Acumulada (%)', color='red')
-
-        ax.set_title('Varianza Explicada por Componente')
-        ax.grid(True, alpha=0.3)
-
-        # Línea de referencia en 95%
-        ax2.axhline(y=95, color='green', linestyle='--', alpha=0.7,
-                    label='95% objetivo')
-
-        # Leyendas
-        ax.legend(loc='upper left')
-        ax2.legend(loc='upper right')
-
-    except Exception as e:
-        ax.text(0.5, 0.5, f'Error en varianza: {str(e)[:50]}',
-                ha='center', va='center', transform=ax.transAxes)
-
-
-def _graficar_contribuciones_variables_pca(ax, resultado):
-    """Graficar contribuciones de variables a los primeros componentes"""
-    try:
-        linear_result = resultado['resultados_por_metodo']['linear']
-        analisis = linear_result.get('analisis', {})
-        componentes_info = analisis.get('componentes_info', [])
-
-        if not componentes_info:
-            ax.text(0.5, 0.5, 'No hay información de componentes',
-                    ha='center', va='center', transform=ax.transAxes)
-            return
-
-        # Tomar los primeros 2 componentes
-        n_comp = min(2, len(componentes_info))
-
-        # Obtener top variables para cada componente
-        variables_pc1 = []
-        loadings_pc1 = []
-
-        if len(componentes_info) > 0:
-            top_vars_pc1 = componentes_info[0].get('top_variables', [])[:5]
-            variables_pc1 = [var['variable'] for var in top_vars_pc1]
-            loadings_pc1 = [var['loading'] for var in top_vars_pc1]
-
-        if variables_pc1:
-            # Gráfico de barras horizontales
-            y_pos = range(len(variables_pc1))
-            colors = ['red' if x < 0 else 'blue' for x in loadings_pc1]
-
-            bars = ax.barh(y_pos, loadings_pc1, color=colors, alpha=0.7)
-
-            ax.set_yticks(y_pos)
-            ax.set_yticklabels(variables_pc1)
-            ax.set_xlabel('Loading (Contribución)')
-            ax.set_title('Top Variables en PC1')
-            ax.grid(True, alpha=0.3, axis='x')
-
-            # Añadir valores en las barras
-            for i, (bar, val) in enumerate(zip(bars, loadings_pc1)):
-                ax.text(val + 0.01 if val >= 0 else val - 0.01, i,
-                        f'{val:.2f}', va='center',
-                        ha='left' if val >= 0 else 'right')
-        else:
-            ax.text(0.5, 0.5, 'No hay datos de contribuciones',
-                    ha='center', va='center', transform=ax.transAxes)
-
-    except Exception as e:
-        ax.text(0.5, 0.5, f'Error en contribuciones: {str(e)[:50]}',
-                ha='center', va='center', transform=ax.transAxes)
-
-
-def _mostrar_info_pca(ax, resultado):
-    """Mostrar información resumida de PCA"""
-    try:
-        linear_result = resultado['resultados_por_metodo']['linear']
-        analisis = linear_result.get('analisis', {})
-
-        n_comp_rec = linear_result.get('componentes_recomendados', 'N/A')
-        var_objetivo = analisis.get('varianza_objetivo', 0.95)
-
-        info_text = f"Resumen PCA:\n\n"
-        info_text += f"Componentes recomendados: {n_comp_rec}\n"
-        info_text += f"Objetivo de varianza: {var_objetivo:.1%}\n\n"
-
-        # Información de los primeros componentes
-        componentes_info = analisis.get('componentes_info', [])
-        for i, comp_info in enumerate(componentes_info[:3]):
-            var_exp = comp_info.get('varianza_explicada', 0)
-            info_text += f"PC{i + 1}: {var_exp:.1%} varianza\n"
-
-        if len(componentes_info) > 0:
-            var_acum = analisis.get('varianza_acumulada', [])
-            if len(var_acum) >= n_comp_rec:
-                var_total = var_acum[n_comp_rec - 1] if n_comp_rec != 'N/A' else 0
-                info_text += f"\nVarianza total explicada: {var_total:.1%}"
-
-        ax.text(0.05, 0.95, info_text, fontsize=10, va='top', ha='left',
-                family='monospace', transform=ax.transAxes)
-        ax.set_title('Información PCA')
-        ax.axis('off')
-
-    except Exception as e:
-        ax.text(0.5, 0.5, f'Error en info PCA: {str(e)[:50]}',
-                ha='center', va='center', transform=ax.transAxes)
-
-
-def _crear_visualizacion_exploratorio_puntos_muestreo(resultado, figsize=(16, 12)):
-    """Crear visualización para análisis exploratorio"""
-    try:
-        fig = plt.figure(figsize=figsize)
-
-        # Layout 2x2
-        gs = fig.add_gridspec(2, 2, hspace=0.3, wspace=0.3)
-
-        # 1. Matriz de correlaciones
-        ax1 = fig.add_subplot(gs[0, 0])
-        _graficar_matriz_correlaciones(ax1, resultado)
-
-        # 2. Distribución de outliers
-        ax2 = fig.add_subplot(gs[0, 1])
-        _graficar_distribucion_outliers(ax2, resultado)
-
-        # 3. Estadísticas descriptivas
-        ax3 = fig.add_subplot(gs[1, 0])
-        _graficar_estadisticas_descriptivas(ax3, resultado)
-
-        # 4. Calidad de datos
-        ax4 = fig.add_subplot(gs[1, 1])
-        _mostrar_calidad_datos(ax4, resultado)
-
-        plt.suptitle('Análisis Exploratorio de Datos',
-                     fontsize=16, fontweight='bold')
-
-        return fig
-
-    except Exception as e:
-        fig = plt.figure(figsize=figsize)
-        ax = fig.add_subplot(111)
-        ax.text(0.5, 0.5, f'Error en visualización exploratoria: {str(e)[:100]}',
-                ha='center', va='center', transform=ax.transAxes,
-                bbox=dict(boxstyle='round', facecolor='mistyrose'))
-        ax.set_title('Error en Visualización Exploratoria')
-        ax.axis('off')
-        return fig
-
-
-def _graficar_matriz_correlaciones(ax, resultado):
-    """Graficar matriz de correlaciones"""
-    try:
-        correlaciones = resultado.get('correlaciones', {})
-        matriz_pearson = correlaciones.get('matriz_pearson', {})
-
-        if not matriz_pearson:
-            ax.text(0.5, 0.5, 'No hay datos de correlaciones',
-                    ha='center', va='center', transform=ax.transAxes)
-            return
-
-        # Convertir a DataFrame
-        import pandas as pd
-        df_corr = pd.DataFrame(matriz_pearson)
-
-        # Seleccionar subset de variables si hay muchas
-        if len(df_corr.columns) > 10:
-            # Tomar las 10 primeras variables
-            df_corr = df_corr.iloc[:10, :10]
-
-        # Crear heatmap
-        im = ax.imshow(df_corr.values, cmap='RdBu_r', vmin=-1, vmax=1, aspect='auto')
-
-        # Etiquetas
-        ax.set_xticks(range(len(df_corr.columns)))
-        ax.set_yticks(range(len(df_corr.index)))
-        ax.set_xticklabels(df_corr.columns, rotation=45, ha='right')
-        ax.set_yticklabels(df_corr.index)
-
-        # Colorbar
-        plt.colorbar(im, ax=ax, shrink=0.8)
-
-        # Añadir valores en las celdas
-        for i in range(len(df_corr.index)):
-            for j in range(len(df_corr.columns)):
-                val = df_corr.iloc[i, j]
-                color = 'white' if abs(val) > 0.5 else 'black'
-                ax.text(j, i, f'{val:.2f}', ha='center', va='center',
-                        color=color, fontsize=8)
-
-        ax.set_title('Matriz de Correlaciones (Pearson)')
-
-    except Exception as e:
-        ax.text(0.5, 0.5, f'Error en correlaciones: {str(e)[:50]}',
-                ha='center', va='center', transform=ax.transAxes)
-
-
-def _graficar_distribucion_outliers(ax, resultado):
-    """Graficar distribución de outliers por método"""
-    try:
-        outliers = resultado.get('outliers', {})
-
-        metodos = []
-        cantidades = []
-
-        for metodo, data in outliers.items():
-            if metodo == 'consenso':
-                continue
-            if isinstance(data, dict) and 'total' in data:
-                metodos.append(metodo.replace('_', ' ').title())
-                cantidades.append(data['total'])
-
-        if not metodos:
-            ax.text(0.5, 0.5, 'No hay datos de outliers',
-                    ha='center', va='center', transform=ax.transAxes)
-            return
-
-        # Gráfico de barras
-        bars = ax.bar(metodos, cantidades,
-                      color=['skyblue', 'lightgreen', 'salmon', 'gold'][:len(metodos)],
-                      alpha=0.7, edgecolor='black')
-
-        # Añadir valores en las barras
-        for bar, val in zip(bars, cantidades):
-            height = bar.get_height()
-            ax.text(bar.get_x() + bar.get_width() / 2., height + 0.5,
-                    f'{val}', ha='center', va='bottom', fontweight='bold')
-
-        ax.set_xlabel('Método de Detección')
-        ax.set_ylabel('Número de Outliers')
-        ax.set_title('Outliers Detectados por Método')
-        ax.tick_params(axis='x', rotation=45)
-        ax.grid(True, alpha=0.3, axis='y')
-
-        # Añadir información de consenso
-        consenso = outliers.get('consenso', {})
-        if consenso:
-            total_consenso = consenso.get('total_unico', 0)
-            porcentaje = consenso.get('porcentaje', 0)
-            ax.text(0.02, 0.98, f'Consenso: {total_consenso} ({porcentaje:.1f}%)',
-                    transform=ax.transAxes, va='top',
-                    bbox=dict(boxstyle='round', facecolor='yellow', alpha=0.7))
-
-    except Exception as e:
-        ax.text(0.5, 0.5, f'Error en outliers: {str(e)[:50]}',
-                ha='center', va='center', transform=ax.transAxes)
-
-
-def _graficar_estadisticas_descriptivas(ax, resultado):
-    """Graficar resumen de estadísticas descriptivas"""
-    try:
-        estadisticas = resultado.get('estadisticas_descriptivas', {})
-
-        if not estadisticas:
-            ax.text(0.5, 0.5, 'No hay estadísticas descriptivas',
-                    ha='center', va='center', transform=ax.transAxes)
-            return
-
-        # Tomar subset de variables
-        variables = list(estadisticas.keys())[:8]  # Máximo 8 variables
-
-        # Métricas a mostrar
-        skewness_vals = []
-        kurtosis_vals = []
-        cv_vals = []
-
-        for var in variables:
-            stats = estadisticas[var]
-            skewness_vals.append(stats.get('skewness', 0))
-            kurtosis_vals.append(stats.get('kurtosis', 0))
-            cv_val = stats.get('cv', 0)
-            # Limitar CV extremos
-            cv_vals.append(min(cv_val, 2) if cv_val != np.inf else 0)
-
-        # Gráfico de líneas múltiples
-        x = range(len(variables))
-
-        ax.plot(x, skewness_vals, 'o-', label='Skewness', linewidth=2, markersize=6)
-        ax.plot(x, kurtosis_vals, 's-', label='Kurtosis', linewidth=2, markersize=6)
-        ax.plot(x, cv_vals, '^-', label='CV', linewidth=2, markersize=6)
-
-        # Líneas de referencia
-        ax.axhline(y=0, color='gray', linestyle='--', alpha=0.5)
-        ax.axhline(y=1, color='red', linestyle='--', alpha=0.5, label='Referencia ±1')
-        ax.axhline(y=-1, color='red', linestyle='--', alpha=0.5)
-
-        ax.set_xlabel('Variables')
-        ax.set_ylabel('Valor')
-        ax.set_title('Estadísticas de Forma por Variable')
-        ax.set_xticks(x)
-        ax.set_xticklabels([var[:8] + '...' if len(var) > 8 else var
-                            for var in variables], rotation=45, ha='right')
-        ax.legend()
-        ax.grid(True, alpha=0.3)
-
-    except Exception as e:
-        ax.text(0.5, 0.5, f'Error en estadísticas: {str(e)[:50]}',
-                ha='center', va='center', transform=ax.transAxes)
-
-
-def _mostrar_calidad_datos(ax, resultado):
-    """Mostrar información de calidad de datos"""
-    try:
-        calidad = resultado.get('calidad_datos', {})
-
-        if not calidad:
-            ax.text(0.5, 0.5, 'No hay información de calidad',
-                    ha='center', va='center', transform=ax.transAxes)
-            return
-
-        quality_score = calidad.get('quality_score', 0)
-        calificacion = calidad.get('calificacion', 'N/A')
-
-        # Información de valores faltantes
-        missing_info = calidad.get('valores_faltantes', {})
-        total_missing = sum(info.get('count', 0) for info in missing_info.values())
-
-        # Información de duplicados
-        duplicados_info = calidad.get('duplicados', {})
-        duplicados_count = duplicados_info.get('count', 0)
-
-        info_text = f"Calidad de Datos:\n\n"
-        info_text += f"Score General: {quality_score:.1f}/100\n"
-        info_text += f"Calificación: {calificacion}\n\n"
-        info_text += f"Valores Faltantes: {total_missing}\n"
-        info_text += f"Duplicados: {duplicados_count}\n\n"
-
-        # Top variables con missing values
-        if missing_info:
-            sorted_missing = sorted(missing_info.items(),
-                                    key=lambda x: x[1].get('percentage', 0),
-                                    reverse=True)[:3]
-            info_text += "Variables con más faltantes:\n"
-            for var, info in sorted_missing:
-                pct = info.get('percentage', 0)
-                if pct > 0:
-                    info_text += f"• {var}: {pct:.1f}%\n"
-
-        # Color según calidad
-        if quality_score >= 90:
-            bgcolor = 'lightgreen'
-        elif quality_score >= 70:
-            bgcolor = 'lightyellow'
-        else:
-            bgcolor = 'mistyrose'
-
-        ax.text(0.05, 0.95, info_text, fontsize=10, va='top', ha='left',
-                family='monospace', transform=ax.transAxes,
-                bbox=dict(boxstyle='round', facecolor=bgcolor, alpha=0.7))
-        ax.set_title('Evaluación de Calidad')
-        ax.axis('off')
-
-    except Exception as e:
-        ax.text(0.5, 0.5, f'Error en calidad: {str(e)[:50]}',
-                ha='center', va='center', transform=ax.transAxes)
-
-
-def _crear_visualizacion_generica(resultado, figsize=(16, 12)):
-    """Crear visualización genérica para resultados no específicos"""
-    fig = plt.figure(figsize=figsize)
-    ax = fig.add_subplot(111)
-
-    tipo = resultado.get('tipo', 'desconocido')
-    ax.text(0.5, 0.5, f'Visualización genérica para: {tipo}\n\n'
-                      'Esta función se puede expandir según las necesidades específicas',
-            ha='center', va='center', transform=ax.transAxes,
-            fontsize=14, bbox=dict(boxstyle='round', facecolor='lightblue'))
-    ax.set_title(f'Resultado: {tipo}')
-    ax.axis('off')
-
-    return fig
-
-
-# Agregar estas funciones al final de ml_functions_no_supervisado.py
-
-def _crear_visualizacion_pca_puntos_muestreo(resultado, figsize=(16, 12)):
-    """Crear visualización para PCA con enfoque en puntos de muestreo"""
-    try:
-        fig = plt.figure(figsize=figsize)
-
-        resultados = resultado.get('resultados_por_metodo', {})
-
-        if 'linear' not in resultados:
-            ax = fig.add_subplot(111)
-            ax.text(0.5, 0.5, 'No hay resultados de PCA lineal para visualizar',
-                    ha='center', va='center', transform=ax.transAxes)
-            return fig
-
-        # Layout 2x2
-        gs = fig.add_gridspec(2, 2, hspace=0.3, wspace=0.3)
-
-        # 1. Biplot PC1 vs PC2
-        ax1 = fig.add_subplot(gs[0, 0])
-        _graficar_biplot_pca(ax1, resultado)
-
-        # 2. Varianza explicada
-        ax2 = fig.add_subplot(gs[0, 1])
-        _graficar_varianza_explicada(ax2, resultado)
-
-        # 3. Contribuciones de variables
-        ax3 = fig.add_subplot(gs[1, 0])
-        _graficar_contribuciones_variables_pca(ax3, resultado)
-
-        # 4. Información de componentes
-        ax4 = fig.add_subplot(gs[1, 1])
-        _mostrar_info_pca(ax4, resultado)
-
-        plt.suptitle('Análisis de Componentes Principales (PCA)',
-                     fontsize=16, fontweight='bold')
-
-        return fig
-
-    except Exception as e:
-        fig = plt.figure(figsize=figsize)
-        ax = fig.add_subplot(111)
-        ax.text(0.5, 0.5, f'Error en visualización PCA: {str(e)[:100]}',
-                ha='center', va='center', transform=ax.transAxes,
-                bbox=dict(boxstyle='round', facecolor='mistyrose'))
-        ax.set_title('Error en Visualización PCA')
-        ax.axis('off')
-        return fig
-
-
-def _crear_visualizacion_exploratorio_puntos_muestreo(resultado, figsize=(16, 12)):
-    """Crear visualización para análisis exploratorio"""
-    try:
-        fig = plt.figure(figsize=figsize)
-
-        # Layout 2x2
-        gs = fig.add_gridspec(2, 2, hspace=0.3, wspace=0.3)
-
-        # 1. Matriz de correlaciones
-        ax1 = fig.add_subplot(gs[0, 0])
-        _graficar_matriz_correlaciones(ax1, resultado)
-
-        # 2. Distribución de outliers
-        ax2 = fig.add_subplot(gs[0, 1])
-        _graficar_distribucion_outliers(ax2, resultado)
-
-        # 3. Estadísticas descriptivas
-        ax3 = fig.add_subplot(gs[1, 0])
-        _graficar_estadisticas_descriptivas(ax3, resultado)
-
-        # 4. Calidad de datos
-        ax4 = fig.add_subplot(gs[1, 1])
-        _mostrar_calidad_datos(ax4, resultado)
-
-        plt.suptitle('Análisis Exploratorio de Datos',
-                     fontsize=16, fontweight='bold')
-
-        return fig
-
-    except Exception as e:
-        fig = plt.figure(figsize=figsize)
-        ax = fig.add_subplot(111)
-        ax.text(0.5, 0.5, f'Error en visualización exploratoria: {str(e)[:100]}',
-                ha='center', va='center', transform=ax.transAxes,
-                bbox=dict(boxstyle='round', facecolor='mistyrose'))
-        ax.set_title('Error en Visualización Exploratoria')
-        ax.axis('off')
-        return fig
-
-
-# Funciones de soporte adicionales que también necesitas:
-
-def _graficar_biplot_pca(ax, resultado):
-    """Graficar biplot de PCA"""
-    try:
-        linear_result = resultado['resultados_por_metodo']['linear']
-        transformacion = np.array(linear_result['transformacion'])
-
-        if transformacion.shape[1] < 2:
-            ax.text(0.5, 0.5, 'Se necesitan al menos 2 componentes para biplot',
-                    ha='center', va='center', transform=ax.transAxes)
-            return
-
-        # Scatter plot de las dos primeras componentes
-        ax.scatter(transformacion[:, 0], transformacion[:, 1],
-                   alpha=0.6, s=50, edgecolors='black', linewidth=0.5)
-
-        # Añadir algunos puntos representativos
-        for i in range(0, len(transformacion), max(1, len(transformacion) // 10)):
-            ax.annotate(f'P{i + 1}', (transformacion[i, 0], transformacion[i, 1]),
-                        xytext=(5, 5), textcoords='offset points',
-                        fontsize=8, alpha=0.7)
-
-        # Información de varianza explicada
-        analisis = linear_result.get('analisis', {})
-        var_exp = analisis.get('varianza_explicada', [0, 0])
-
-        pc1_var = var_exp[0] * 100 if len(var_exp) > 0 else 0
-        pc2_var = var_exp[1] * 100 if len(var_exp) > 1 else 0
-
-        ax.set_xlabel(f'PC1 ({pc1_var:.1f}% varianza)')
-        ax.set_ylabel(f'PC2 ({pc2_var:.1f}% varianza)')
-        ax.set_title('Biplot PCA - Puntos de Muestreo')
-        ax.grid(True, alpha=0.3)
-
-    except Exception as e:
-        ax.text(0.5, 0.5, f'Error en biplot: {str(e)[:50]}',
-                ha='center', va='center', transform=ax.transAxes)
-
-
-def _graficar_varianza_explicada(ax, resultado):
-    """Graficar varianza explicada por componentes"""
-    try:
-        linear_result = resultado['resultados_por_metodo']['linear']
-        analisis = linear_result.get('analisis', {})
-
-        var_explicada = analisis.get('varianza_explicada', [])
-        var_acumulada = analisis.get('varianza_acumulada', [])
-
-        if not var_explicada:
-            ax.text(0.5, 0.5, 'No hay datos de varianza',
-                    ha='center', va='center', transform=ax.transAxes)
-            return
-
-        x = range(1, len(var_explicada) + 1)
-
-        # Barras para varianza individual
-        bars = ax.bar(x, [v * 100 for v in var_explicada],
-                      alpha=0.6, color='skyblue', label='Individual')
-
-        # Línea para varianza acumulada
-        ax2 = ax.twinx()
-        ax2.plot(x, [v * 100 for v in var_acumulada],
-                 'ro-', linewidth=2, markersize=6, label='Acumulada')
-
-        ax.set_xlabel('Componente Principal')
-        ax.set_ylabel('Varianza Explicada Individual (%)', color='blue')
-        ax2.set_ylabel('Varianza Acumulada (%)', color='red')
-
-        ax.set_title('Varianza Explicada por Componente')
-        ax.grid(True, alpha=0.3)
-
-        # Línea de referencia en 95%
-        ax2.axhline(y=95, color='green', linestyle='--', alpha=0.7,
-                    label='95% objetivo')
-
-        # Leyendas
-        ax.legend(loc='upper left')
-        ax2.legend(loc='upper right')
-
-    except Exception as e:
-        ax.text(0.5, 0.5, f'Error en varianza: {str(e)[:50]}',
-                ha='center', va='center', transform=ax.transAxes)
-
-
-def _graficar_contribuciones_variables_pca(ax, resultado):
-    """Graficar contribuciones de variables a los primeros componentes"""
-    try:
-        linear_result = resultado['resultados_por_metodo']['linear']
-        analisis = linear_result.get('analisis', {})
-        componentes_info = analisis.get('componentes_info', [])
-
-        if not componentes_info:
-            ax.text(0.5, 0.5, 'No hay información de componentes',
-                    ha='center', va='center', transform=ax.transAxes)
-            return
-
-        # Obtener top variables para PC1
-        variables_pc1 = []
-        loadings_pc1 = []
-
-        if len(componentes_info) > 0:
-            top_vars_pc1 = componentes_info[0].get('top_variables', [])[:5]
-            variables_pc1 = [var['variable'] for var in top_vars_pc1]
-            loadings_pc1 = [var['loading'] for var in top_vars_pc1]
-
-        if variables_pc1:
-            # Gráfico de barras horizontales
-            y_pos = range(len(variables_pc1))
-            colors = ['red' if x < 0 else 'blue' for x in loadings_pc1]
-
-            bars = ax.barh(y_pos, loadings_pc1, color=colors, alpha=0.7)
-
-            ax.set_yticks(y_pos)
-            ax.set_yticklabels(variables_pc1)
-            ax.set_xlabel('Loading (Contribución)')
-            ax.set_title('Top Variables en PC1')
-            ax.grid(True, alpha=0.3, axis='x')
-
-            # Añadir valores en las barras
-            for i, (bar, val) in enumerate(zip(bars, loadings_pc1)):
-                ax.text(val + 0.01 if val >= 0 else val - 0.01, i,
-                        f'{val:.2f}', va='center',
-                        ha='left' if val >= 0 else 'right')
-        else:
-            ax.text(0.5, 0.5, 'No hay datos de contribuciones',
-                    ha='center', va='center', transform=ax.transAxes)
-
-    except Exception as e:
-        ax.text(0.5, 0.5, f'Error en contribuciones: {str(e)[:50]}',
-                ha='center', va='center', transform=ax.transAxes)
-
-
-def _mostrar_info_pca(ax, resultado):
-    """Mostrar información resumida de PCA"""
-    try:
-        linear_result = resultado['resultados_por_metodo']['linear']
-        analisis = linear_result.get('analisis', {})
-
-        n_comp_rec = linear_result.get('componentes_recomendados', 'N/A')
-        var_objetivo = analisis.get('varianza_objetivo', 0.95)
-
-        info_text = f"Resumen PCA:\n\n"
-        info_text += f"Componentes recomendados: {n_comp_rec}\n"
-        info_text += f"Objetivo de varianza: {var_objetivo:.1%}\n\n"
-
-        # Información de los primeros componentes
-        componentes_info = analisis.get('componentes_info', [])
-        for i, comp_info in enumerate(componentes_info[:3]):
-            var_exp = comp_info.get('varianza_explicada', 0)
-            info_text += f"PC{i + 1}: {var_exp:.1%} varianza\n"
-
-        if len(componentes_info) > 0 and n_comp_rec != 'N/A':
-            var_acum = analisis.get('varianza_acumulada', [])
-            if len(var_acum) >= n_comp_rec:
-                var_total = var_acum[n_comp_rec - 1]
-                info_text += f"\nVarianza total explicada: {var_total:.1%}"
-
-        ax.text(0.05, 0.95, info_text, fontsize=10, va='top', ha='left',
-                family='monospace', transform=ax.transAxes)
-        ax.set_title('Información PCA')
-        ax.axis('off')
-
-    except Exception as e:
-        ax.text(0.5, 0.5, f'Error en info PCA: {str(e)[:50]}',
-                ha='center', va='center', transform=ax.transAxes)
-
-
-def _graficar_matriz_correlaciones(ax, resultado):
-    """Graficar matriz de correlaciones"""
-    try:
-        correlaciones = resultado.get('correlaciones', {})
-        matriz_pearson = correlaciones.get('matriz_pearson', {})
-
-        if not matriz_pearson:
-            ax.text(0.5, 0.5, 'No hay datos de correlaciones',
-                    ha='center', va='center', transform=ax.transAxes)
-            return
-
-        # Convertir a DataFrame
-        import pandas as pd
-        df_corr = pd.DataFrame(matriz_pearson)
-
-        # Seleccionar subset de variables si hay muchas
-        if len(df_corr.columns) > 10:
-            # Tomar las 10 primeras variables
-            df_corr = df_corr.iloc[:10, :10]
-
-        # Crear heatmap
-        im = ax.imshow(df_corr.values, cmap='RdBu_r', vmin=-1, vmax=1, aspect='auto')
-
-        # Etiquetas
-        ax.set_xticks(range(len(df_corr.columns)))
-        ax.set_yticks(range(len(df_corr.index)))
-        ax.set_xticklabels(df_corr.columns, rotation=45, ha='right')
-        ax.set_yticklabels(df_corr.index)
-
-        # Colorbar
-        plt.colorbar(im, ax=ax, shrink=0.8)
-
-        # Añadir valores en las celdas
-        for i in range(len(df_corr.index)):
-            for j in range(len(df_corr.columns)):
-                val = df_corr.iloc[i, j]
-                color = 'white' if abs(val) > 0.5 else 'black'
-                ax.text(j, i, f'{val:.2f}', ha='center', va='center',
-                        color=color, fontsize=8)
-
-        ax.set_title('Matriz de Correlaciones (Pearson)')
-
-    except Exception as e:
-        ax.text(0.5, 0.5, f'Error en correlaciones: {str(e)[:50]}',
-                ha='center', va='center', transform=ax.transAxes)
-
-
-def _graficar_distribucion_outliers(ax, resultado):
-    """Graficar distribución de outliers por método"""
-    try:
-        outliers = resultado.get('outliers', {})
-
-        metodos = []
-        cantidades = []
-
-        for metodo, data in outliers.items():
-            if metodo == 'consenso':
-                continue
-            if isinstance(data, dict) and 'total' in data:
-                metodos.append(metodo.replace('_', ' ').title())
-                cantidades.append(data['total'])
-
-        if not metodos:
-            ax.text(0.5, 0.5, 'No hay datos de outliers',
-                    ha='center', va='center', transform=ax.transAxes)
-            return
-
-        # Gráfico de barras
-        bars = ax.bar(metodos, cantidades,
-                      color=['skyblue', 'lightgreen', 'salmon', 'gold'][:len(metodos)],
-                      alpha=0.7, edgecolor='black')
-
-        # Añadir valores en las barras
-        for bar, val in zip(bars, cantidades):
-            height = bar.get_height()
-            ax.text(bar.get_x() + bar.get_width() / 2., height + 0.5,
-                    f'{val}', ha='center', va='bottom', fontweight='bold')
-
-        ax.set_xlabel('Método de Detección')
-        ax.set_ylabel('Número de Outliers')
-        ax.set_title('Outliers Detectados por Método')
-        ax.tick_params(axis='x', rotation=45)
-        ax.grid(True, alpha=0.3, axis='y')
-
-        # Añadir información de consenso
-        consenso = outliers.get('consenso', {})
-        if consenso:
-            total_consenso = consenso.get('total_unico', 0)
-            porcentaje = consenso.get('porcentaje', 0)
-            ax.text(0.02, 0.98, f'Consenso: {total_consenso} ({porcentaje:.1f}%)',
-                    transform=ax.transAxes, va='top',
-                    bbox=dict(boxstyle='round', facecolor='yellow', alpha=0.7))
-
-    except Exception as e:
-        ax.text(0.5, 0.5, f'Error en outliers: {str(e)[:50]}',
-                ha='center', va='center', transform=ax.transAxes)
-
-
-def _graficar_estadisticas_descriptivas(ax, resultado):
-    """Graficar resumen de estadísticas descriptivas"""
-    try:
-        estadisticas = resultado.get('estadisticas_descriptivas', {})
-
-        if not estadisticas:
-            ax.text(0.5, 0.5, 'No hay estadísticas descriptivas',
-                    ha='center', va='center', transform=ax.transAxes)
-            return
-
-        # Tomar subset de variables
-        variables = list(estadisticas.keys())[:8]  # Máximo 8 variables
-
-        # Métricas a mostrar
-        skewness_vals = []
-        kurtosis_vals = []
-        cv_vals = []
-
-        for var in variables:
-            stats = estadisticas[var]
-            skewness_vals.append(stats.get('skewness', 0))
-            kurtosis_vals.append(stats.get('kurtosis', 0))
-            cv_val = stats.get('cv', 0)
-            # Limitar CV extremos
-            cv_vals.append(min(cv_val, 2) if cv_val != np.inf else 0)
-
-        # Gráfico de líneas múltiples
-        x = range(len(variables))
-
-        ax.plot(x, skewness_vals, 'o-', label='Skewness', linewidth=2, markersize=6)
-        ax.plot(x, kurtosis_vals, 's-', label='Kurtosis', linewidth=2, markersize=6)
-        ax.plot(x, cv_vals, '^-', label='CV', linewidth=2, markersize=6)
-
-        # Líneas de referencia
-        ax.axhline(y=0, color='gray', linestyle='--', alpha=0.5)
-        ax.axhline(y=1, color='red', linestyle='--', alpha=0.5, label='Referencia ±1')
-        ax.axhline(y=-1, color='red', linestyle='--', alpha=0.5)
-
-        ax.set_xlabel('Variables')
-        ax.set_ylabel('Valor')
-        ax.set_title('Estadísticas de Forma por Variable')
-        ax.set_xticks(x)
-        ax.set_xticklabels([var[:8] + '...' if len(var) > 8 else var
-                            for var in variables], rotation=45, ha='right')
-        ax.legend()
-        ax.grid(True, alpha=0.3)
-
-    except Exception as e:
-        ax.text(0.5, 0.5, f'Error en estadísticas: {str(e)[:50]}',
-                ha='center', va='center', transform=ax.transAxes)
-
-
-def _mostrar_calidad_datos(ax, resultado):
-    """Mostrar información de calidad de datos"""
-    try:
-        calidad = resultado.get('calidad_datos', {})
-
-        if not calidad:
-            ax.text(0.5, 0.5, 'No hay información de calidad',
-                    ha='center', va='center', transform=ax.transAxes)
-            return
-
-        quality_score = calidad.get('quality_score', 0)
-        calificacion = calidad.get('calificacion', 'N/A')
-
-        # Información de valores faltantes
-        missing_info = calidad.get('valores_faltantes', {})
-        total_missing = sum(info.get('count', 0) for info in missing_info.values())
-
-        # Información de duplicados
-        duplicados_info = calidad.get('duplicados', {})
-        duplicados_count = duplicados_info.get('count', 0)
-
-        info_text = f"Calidad de Datos:\n\n"
-        info_text += f"Score General: {quality_score:.1f}/100\n"
-        info_text += f"Calificación: {calificacion}\n\n"
-        info_text += f"Valores Faltantes: {total_missing}\n"
-        info_text += f"Duplicados: {duplicados_count}\n\n"
-
-        # Top variables con missing values
-        if missing_info:
-            sorted_missing = sorted(missing_info.items(),
-                                    key=lambda x: x[1].get('percentage', 0),
-                                    reverse=True)[:3]
-            info_text += "Variables con más faltantes:\n"
-            for var, info in sorted_missing:
-                pct = info.get('percentage', 0)
-                if pct > 0:
-                    info_text += f"• {var}: {pct:.1f}%\n"
-
-        # Color según calidad
-        if quality_score >= 90:
-            bgcolor = 'lightgreen'
-        elif quality_score >= 70:
-            bgcolor = 'lightyellow'
-        else:
-            bgcolor = 'mistyrose'
-
-        ax.text(0.05, 0.95, info_text, fontsize=10, va='top', ha='left',
-                family='monospace', transform=ax.transAxes,
-                bbox=dict(boxstyle='round', facecolor=bgcolor, alpha=0.7))
-        ax.set_title('Evaluación de Calidad')
-        ax.axis('off')
-
-    except Exception as e:
-        ax.text(0.5, 0.5, f'Error en calidad: {str(e)[:50]}',
-                ha='center', va='center', transform=ax.transAxes)
-
 if __name__ == "__main__":
     # Ejecutar demostración
     datos, resultados = demo_ml_no_supervisado_completo()
-    print("\n✅ Demostración completada exitosamente!")
-    print(f"📊 Datos analizados: {len(datos)} muestras con {datos.shape[1]} variables")
-    print(f"🎯 Métodos ejecutados: {len(resultados)} técnicas de ML no supervisado")+    print(f"📊 Datos analizados: {len(datos)} muestras")
+    print(f"🎯 Métodos ejecutados: {len(resultados)} técnicas")